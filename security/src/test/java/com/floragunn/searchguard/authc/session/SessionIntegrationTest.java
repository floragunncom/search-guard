/*
 * Copyright 2021-2022 floragunn GmbH
 * 
 * Licensed under the Apache License, Version 2.0 (the "License");
 * you may not use this file except in compliance with the License.
 * You may obtain a copy of the License at
 * 
 *     http://www.apache.org/licenses/LICENSE-2.0
 *
 * Unless required by applicable law or agreed to in writing, software
 * distributed under the License is distributed on an "AS IS" BASIS,
 * WITHOUT WARRANTIES OR CONDITIONS OF ANY KIND, either express or implied.
 * See the License for the specific language governing permissions and
 * limitations under the License.
 * 
 */

package com.floragunn.searchguard.authc.session;

import java.net.InetAddress;
import java.util.HashMap;
import java.util.Map;

import org.apache.http.message.BasicHeader;
import org.junit.Assert;
import org.junit.ClassRule;
import org.junit.Test;

import com.floragunn.searchguard.test.GenericRestClient;
import com.floragunn.searchguard.test.GenericRestClient.HttpResponse;
import com.floragunn.searchguard.test.TestSgConfig;
import com.floragunn.searchguard.test.helper.cluster.BearerAuthorization;
import com.floragunn.searchguard.test.helper.cluster.JavaSecurityTestSetup;
import com.floragunn.searchguard.test.helper.cluster.LocalCluster;

public class SessionIntegrationTest {

    static TestSgConfig.User BASIC_USER = new TestSgConfig.User("basic_user").roles("sg_all_access");
    static TestSgConfig.User NO_ROLES_USER = new TestSgConfig.User("no_roles_user");
    
    static TestSgConfig.Authc AUTHC = new TestSgConfig.Authc(
            new TestSgConfig.Authc.Domain("basic/internal_users_db").skipOriginatingIps("127.0.0.22")).trustedProxies("127.0.0.42");
    
    static TestSgConfig TEST_SG_CONFIG = new TestSgConfig().resources("session")
            .authc(AUTHC)
            .frontendAuthc("default", new TestSgConfig.FrontendAuthc("basic").label("Basic Login"))//
            .frontendAuthc("test_fe", new TestSgConfig.FrontendAuthc(TestApiAuthenticationFrontend.class.getName()).label("Test Login"))
            .user(NO_ROLES_USER).user(BASIC_USER);

    @ClassRule
    public static JavaSecurityTestSetup javaSecurity = new JavaSecurityTestSetup();

    @ClassRule
    public static LocalCluster cluster = new LocalCluster.Builder().nodeSettings("searchguard.restapi.roles_enabled.0", "sg_admin")
            .resources("session").sgConfig(TEST_SG_CONFIG).sslEnabled().build();

    @Test
    public void startSession_basic() throws Exception {
        String token;

        try (GenericRestClient restClient = cluster.getRestClient()) {
            HttpResponse response = restClient.postJson("/_searchguard/auth/session", basicAuthRequest(BASIC_USER));

            //System.out.println(response.getBody());

            Assert.assertEquals(response.getBody(), 201, response.getStatusCode());

            token = response.toJsonNode().path("token").asText();

            Assert.assertNotNull(response.getBody(), token);
        }

        try (GenericRestClient restClient = cluster.getRestClient(new BearerAuthorization(token))) {
            HttpResponse response = restClient.get("/_searchguard/authinfo");

            Assert.assertEquals(response.getBody(), 200, response.getStatusCode());

            Assert.assertEquals(response.getBody(), BASIC_USER.getName(), response.toJsonNode().path("user_name").textValue());
        }
    }
    
    @Test
    public void startSession_header() throws Exception {
        String token;

        try (GenericRestClient restClient = cluster.getRestClient(BASIC_USER)) {
            HttpResponse response = restClient.post("/_searchguard/auth/session/with_header");

            //System.out.println(response.getBody());

            Assert.assertEquals(response.getBody(), 200, response.getStatusCode());

            token = response.toJsonNode().path("token").asText();

            Assert.assertNotNull(response.getBody(), token);
        }

        try (GenericRestClient restClient = cluster.getRestClient(new BearerAuthorization(token))) {
            HttpResponse response = restClient.get("/_searchguard/authinfo");

            Assert.assertEquals(response.getBody(), 200, response.getStatusCode());

            Assert.assertEquals(response.getBody(), BASIC_USER.getName(), response.toJsonNode().path("user_name").textValue());
        }
    }
    
    @Test
    public void startSession_trustedProxy() throws Exception {
        try (GenericRestClient restClient = cluster.getRestClient()) {
            restClient.setLocalAddress(InetAddress.getByAddress(new byte[] { 127, 0, 0, 42 }));
            HttpResponse response = restClient.postJson("/_searchguard/auth/session", basicAuthRequest(BASIC_USER),
                    new BasicHeader("X-Forwarded-For", "127.0.0.21"));

            Assert.assertEquals(response.getBody(), 201, response.getStatusCode());
        }

        try (GenericRestClient restClient = cluster.getRestClient()) {
            restClient.setLocalAddress(InetAddress.getByAddress(new byte[] { 127, 0, 0, 42 }));
            HttpResponse response = restClient.postJson("/_searchguard/auth/session", basicAuthRequest(BASIC_USER),
                    new BasicHeader("X-Forwarded-For", "127.0.0.22"));

            Assert.assertEquals(response.getBody(), 401, response.getStatusCode());
        }

        try (GenericRestClient restClient = cluster.getRestClient()) {
            HttpResponse response = restClient.postJson("/_searchguard/auth/session", basicAuthRequest(BASIC_USER),
                    new BasicHeader("X-Forwarded-For", "127.0.0.22"));

            Assert.assertEquals(response.getBody(), 201, response.getStatusCode());
        }
    }


    @Test
    public void nonDefaultConfigTest() throws Exception {
        String token;

        try (GenericRestClient restClient = cluster.getRestClient("kibanaserver", "kibanaserver")) {
            HttpResponse response = restClient.get("/_searchguard/auth/config?config_id=test_fe");
            //System.out.println(response.getBody());
            Assert.assertEquals(response.getBody(), "test", response.toJsonNode().path("auth_methods").path(0).path("method").asText());
            Assert.assertEquals(response.getBody(), 1, response.toJsonNode().path("auth_methods").size());
        }

        try (GenericRestClient restClient = cluster.getRestClient()) {
            HttpResponse response = restClient.postJson("/_searchguard/auth/session",
                    testAuthRequest("test_user", "config_id", "test_fe", "roles", "backend_role_all_access"));

            //System.out.println(response.getBody());

            Assert.assertEquals(response.getBody(), 201, response.getStatusCode());

            token = response.toJsonNode().path("token").asText();

            Assert.assertNotNull(response.getBody(), token);
        }

        try (GenericRestClient restClient = cluster.getRestClient(new BearerAuthorization(token))) {
            HttpResponse response = restClient.get("/_searchguard/authinfo");

            Assert.assertEquals(response.getBody(), 200, response.getStatusCode());

            Assert.assertEquals(response.getBody(), "test_user", response.toJsonNode().path("user_name").textValue());
            Assert.assertEquals(response.getBody(), "backend_role_all_access", response.toJsonNode().path("backend_roles").path(0).textValue());
        }
    }

    @Test
    public void configsAreSeparatedTest() throws Exception {
        try (GenericRestClient restClient = cluster.getRestClient()) {
            HttpResponse response = restClient.postJson("/_searchguard/auth/session",
                    testAuthRequest("test_user", "roles", "backend_role_all_access"));
<<<<<<< HEAD

            //System.out.println(response.getBody());

=======
>>>>>>> 899b6cb1
            Assert.assertEquals(response.getBody(), 401, response.getStatusCode());

        }
    }

    @Test
    public void noRolesTest() throws Exception {
        try (GenericRestClient restClient = cluster.getRestClient()) {
            HttpResponse response = restClient.postJson("/_searchguard/auth/session", basicAuthRequest(NO_ROLES_USER));
<<<<<<< HEAD

            //System.out.println(response.getBody());

=======
>>>>>>> 899b6cb1
            Assert.assertEquals(response.getBody(), 403, response.getStatusCode());
            Assert.assertEquals("The user 'no_roles_user' is not allowed to log in.", response.toJsonNode().path("error").textValue());
        }
    }
    
    @Test
    public void autogeneratedKeysAreEncrypted() throws Exception {
        try (GenericRestClient restClient = cluster.getAdminCertRestClient()) {
            HttpResponse response = restClient.get("/_searchguard/config/vars/sessions_signing_key");
            
            Assert.assertEquals(response.getBody(), 200, response.getStatusCode());
            System.out.println(response.getBody());

        }
    }

    @Test
    public void justBasicAuthWithoutFrontendConfigTest() throws Exception {
        try (LocalCluster cluster = new LocalCluster.Builder().resources("session").user(BASIC_USER).authc(AUTHC).sslEnabled().singleNode().start()) {
            String token;

            try (GenericRestClient restClient = cluster.getRestClient("kibanaserver", "kibanaserver")) {
                HttpResponse response = restClient.get("/_searchguard/auth/config");
                //System.out.println(response.getBody());
                Assert.assertEquals(response.getBody(), "basic", response.toJsonNode().path("auth_methods").path(0).path("method").asText());
                Assert.assertEquals(response.getBody(), 1, response.toJsonNode().path("auth_methods").size());
            }

            try (GenericRestClient restClient = cluster.getRestClient()) {
                HttpResponse response = restClient.postJson("/_searchguard/auth/session", basicAuthRequest(BASIC_USER));

                //System.out.println(response.getBody());

                Assert.assertEquals(response.getBody(), 201, response.getStatusCode());

                token = response.toJsonNode().path("token").asText();

                Assert.assertNotNull(response.getBody(), token);
            }

            try (GenericRestClient restClient = cluster.getRestClient(new BearerAuthorization(token))) {
                HttpResponse response = restClient.get("/_searchguard/authinfo");

                Assert.assertEquals(response.getBody(), 200, response.getStatusCode());

                Assert.assertEquals(response.getBody(), BASIC_USER.getName(), response.toJsonNode().path("user_name").textValue());
            }
        }
    }

    private static Map<String, Object> basicAuthRequest(TestSgConfig.User user, Object... additionalAttrs) {
        Map<String, Object> result = new HashMap<>();

        result.put("mode", "basic");
        result.put("user", user.getName());
        result.put("password", user.getPassword());

        if (additionalAttrs != null && additionalAttrs.length > 0) {
            for (int i = 0; i < additionalAttrs.length; i += 2) {
                result.put(additionalAttrs[i].toString(), additionalAttrs[i + 1]);
            }
        }

        return result;
    }

    private static Map<String, Object> testAuthRequest(String userName, Object... additionalAttrs) {
        Map<String, Object> result = new HashMap<>();

        result.put("mode", "test");
        result.put("user", userName);
        result.put("secret", "indeed");

        if (additionalAttrs != null && additionalAttrs.length > 0) {
            for (int i = 0; i < additionalAttrs.length; i += 2) {
                result.put(additionalAttrs[i].toString(), additionalAttrs[i + 1]);
            }
        }

        return result;
    }

}<|MERGE_RESOLUTION|>--- conflicted
+++ resolved
@@ -170,12 +170,6 @@
         try (GenericRestClient restClient = cluster.getRestClient()) {
             HttpResponse response = restClient.postJson("/_searchguard/auth/session",
                     testAuthRequest("test_user", "roles", "backend_role_all_access"));
-<<<<<<< HEAD
-
-            //System.out.println(response.getBody());
-
-=======
->>>>>>> 899b6cb1
             Assert.assertEquals(response.getBody(), 401, response.getStatusCode());
 
         }
@@ -185,12 +179,6 @@
     public void noRolesTest() throws Exception {
         try (GenericRestClient restClient = cluster.getRestClient()) {
             HttpResponse response = restClient.postJson("/_searchguard/auth/session", basicAuthRequest(NO_ROLES_USER));
-<<<<<<< HEAD
-
-            //System.out.println(response.getBody());
-
-=======
->>>>>>> 899b6cb1
             Assert.assertEquals(response.getBody(), 403, response.getStatusCode());
             Assert.assertEquals("The user 'no_roles_user' is not allowed to log in.", response.toJsonNode().path("error").textValue());
         }
