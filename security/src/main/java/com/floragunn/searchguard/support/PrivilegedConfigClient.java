/*
 * Copyright 2020-2022 floragunn GmbH
 *
 * Licensed under the Apache License, Version 2.0 (the "License");
 * you may not use this file except in compliance with the License.
 * You may obtain a copy of the License at
 *
 *     http://www.apache.org/licenses/LICENSE-2.0
 *
 * Unless required by applicable law or agreed to in writing, software
 * distributed under the License is distributed on an "AS IS" BASIS,
 * WITHOUT WARRANTIES OR CONDITIONS OF ANY KIND, either express or implied.
 * See the License for the specific language governing permissions and
 * limitations under the License.
 *
 */

package com.floragunn.searchguard.support;

<<<<<<< HEAD
import com.floragunn.searchguard.internalauthtoken.InternalAuthTokenProvider;
import com.floragunn.searchsupport.client.ContextHeaderDecoratorClient;
import org.elasticsearch.client.internal.Client;

public final class PrivilegedConfigClient extends ContextHeaderDecoratorClient {

    private PrivilegedConfigClient(Client in, String[] keepTransients) {
        super(in,keepTransients, ConfigConstants.SG_CONF_REQUEST_HEADER, "true", InternalAuthTokenProvider.TOKEN_HEADER, "",
                InternalAuthTokenProvider.AUDIENCE_HEADER, "");
=======
import org.elasticsearch.action.ActionListener;
import org.elasticsearch.action.ActionRequest;
import org.elasticsearch.action.ActionResponse;
import org.elasticsearch.action.ActionType;
import org.elasticsearch.client.Client;
import org.elasticsearch.client.FilterClient;
import org.elasticsearch.common.util.concurrent.ThreadContext;
import org.elasticsearch.common.util.concurrent.ThreadContext.StoredContext;

import com.floragunn.searchguard.internalauthtoken.InternalAuthTokenProvider;
import com.floragunn.searchsupport.diag.DiagnosticContext;
import com.floragunn.searchsupport.diag.LogContextPreservingActionListener;

public final class PrivilegedConfigClient extends FilterClient {
    
    private PrivilegedConfigClient(Client in) {
        super(in);
>>>>>>> 0850fe45
    }
    
    public static PrivilegedConfigClient adapt(Client client) {
        return adapt(client, null);
    }

    public static PrivilegedConfigClient adapt(Client client, String[] keepTransients) {
        if (client instanceof PrivilegedConfigClient) {
            return (PrivilegedConfigClient) client;
        } else {
            return new PrivilegedConfigClient(client, keepTransients);
        }
    }

    @Override
    protected <Request extends ActionRequest, Response extends ActionResponse> void doExecute(ActionType<Response> action, Request request,
                                                                                              ActionListener<Response> listener) {
        ThreadContext threadContext = threadPool().getThreadContext();
        LogContextPreservingActionListener<Response> wrappedListener = LogContextPreservingActionListener.wrapPreservingContext(listener, threadContext);
        String actionStack = DiagnosticContext.getActionStack(threadContext);
        Object user = threadContext.getTransient(ConfigConstants.SG_USER);
        Object remoteAddress = threadContext.getTransient(ConfigConstants.SG_REMOTE_ADDRESS);
        Object origin = threadContext.getTransient(ConfigConstants.SG_ORIGIN);

        try (StoredContext ctx = threadContext.stashContext()) {
            threadContext.putHeader(ConfigConstants.SG_CONF_REQUEST_HEADER, "true");
            threadContext.putHeader(InternalAuthTokenProvider.TOKEN_HEADER, "");
            threadContext.putHeader(InternalAuthTokenProvider.AUDIENCE_HEADER, "");

            if (user != null) {
                threadContext.putTransient(ConfigConstants.SG_USER, user);
            }

            if (remoteAddress != null) {
                threadContext.putTransient(ConfigConstants.SG_REMOTE_ADDRESS, remoteAddress);
            }
            
            if (origin != null) {
                threadContext.putTransient(ConfigConstants.SG_ORIGIN, origin);
            }

            if (actionStack != null) {
                threadContext.putHeader(DiagnosticContext.ACTION_STACK_HEADER, actionStack);
                DiagnosticContext.fixupLoggingContext(threadContext);
            }
            
            super.doExecute(action, request, wrappedListener);
        }
    }

}<|MERGE_RESOLUTION|>--- conflicted
+++ resolved
@@ -17,23 +17,12 @@
 
 package com.floragunn.searchguard.support;
 
-<<<<<<< HEAD
-import com.floragunn.searchguard.internalauthtoken.InternalAuthTokenProvider;
-import com.floragunn.searchsupport.client.ContextHeaderDecoratorClient;
-import org.elasticsearch.client.internal.Client;
-
-public final class PrivilegedConfigClient extends ContextHeaderDecoratorClient {
-
-    private PrivilegedConfigClient(Client in, String[] keepTransients) {
-        super(in,keepTransients, ConfigConstants.SG_CONF_REQUEST_HEADER, "true", InternalAuthTokenProvider.TOKEN_HEADER, "",
-                InternalAuthTokenProvider.AUDIENCE_HEADER, "");
-=======
 import org.elasticsearch.action.ActionListener;
 import org.elasticsearch.action.ActionRequest;
 import org.elasticsearch.action.ActionResponse;
 import org.elasticsearch.action.ActionType;
-import org.elasticsearch.client.Client;
-import org.elasticsearch.client.FilterClient;
+import org.elasticsearch.client.internal.Client;
+import org.elasticsearch.client.internal.FilterClient;
 import org.elasticsearch.common.util.concurrent.ThreadContext;
 import org.elasticsearch.common.util.concurrent.ThreadContext.StoredContext;
 
@@ -45,18 +34,13 @@
     
     private PrivilegedConfigClient(Client in) {
         super(in);
->>>>>>> 0850fe45
     }
     
     public static PrivilegedConfigClient adapt(Client client) {
-        return adapt(client, null);
-    }
-
-    public static PrivilegedConfigClient adapt(Client client, String[] keepTransients) {
         if (client instanceof PrivilegedConfigClient) {
             return (PrivilegedConfigClient) client;
         } else {
-            return new PrivilegedConfigClient(client, keepTransients);
+            return new PrivilegedConfigClient(client);
         }
     }
 
