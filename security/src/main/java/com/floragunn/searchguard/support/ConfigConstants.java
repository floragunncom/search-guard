--- conflicted
+++ resolved
@@ -197,13 +197,6 @@
     public static final String SEARCHGUARD_RESTAPI_PASSWORD_VALIDATION_REGEX = "searchguard.restapi.password_validation_regex";
     public static final String SEARCHGUARD_RESTAPI_PASSWORD_VALIDATION_ERROR_MESSAGE = "searchguard.restapi.password_validation_error_message";
 
-<<<<<<< HEAD
-    //
-    public static final String[] SG_STANDARD_TRANSIENTS = new String[]{SG_USER, SG_REMOTE_ADDRESS, SG_ORIGIN};
-
-
-=======
->>>>>>> 0850fe45
     @Deprecated
     public static final String SEARCHGUARD_DFM_EMPTY_OVERRIDES_ALL = "searchguard.dfm_empty_overrides_all";
 
