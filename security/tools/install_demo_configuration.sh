--- conflicted
+++ resolved
@@ -21,11 +21,8 @@
 assumeyes=0
 initsg=0
 cluster_mode=0
-<<<<<<< HEAD
-=======
 SGCTL_VERSION="1.0.0"
 SGCTL_LINK="https://maven.search-guard.com/search-guard-flx-release/com/floragunn/sgctl/$SGCTL_VERSION/sgctl-$SGCTL_VERSION.sh"
->>>>>>> 0850fe45
 
 function show_help() {
     echo "install_demo_configuration.sh [-y] [-i] [-c]"
@@ -366,12 +363,8 @@
 echo "  - CN=kirk,OU=client,O=client,L=test, C=de" | $SUDO_CMD tee -a "$ES_CONF_FILE" > /dev/null 
 echo "" | $SUDO_CMD tee -a "$ES_CONF_FILE" > /dev/null 
 echo "searchguard.audit.type: internal_elasticsearch" | $SUDO_CMD tee -a "$ES_CONF_FILE" > /dev/null
-<<<<<<< HEAD
 #echo "searchguard.enable_snapshot_restore_privilege: true" | $SUDO_CMD tee -a "$ES_CONF_FILE" > /dev/null
-#echo "searchguard.check_snapshot_restore_write_privileges: true" | $SUDO_CMD tee -a "$ES_CONF_FILE" > /dev/null
-=======
 echo "searchguard.check_snapshot_restore_write_privileges: true" | $SUDO_CMD tee -a "$ES_CONF_FILE" > /dev/null
->>>>>>> 0850fe45
 echo 'searchguard.restapi.roles_enabled: ["SGS_ALL_ACCESS"]' | $SUDO_CMD tee -a "$ES_CONF_FILE" > /dev/null
 
 #cluster.routing.allocation.disk.threshold_enabled
@@ -417,18 +410,14 @@
     fi
 fi
 
-echo "######## End Search Guard Demo Configuration ########" | $SUDO_CMD tee -a "$ES_CONF_FILE" > /dev/null 
+echo "######## End Search Guard Demo Configuration ########" | $SUDO_CMD tee -a "$ES_CONF_FILE" > /dev/null
 
 ES_PLUGINS_DIR=`cd "$ES_PLUGINS_DIR" ; pwd`
 
-<<<<<<< HEAD
-chmod u+x "$ES_PLUGINS_DIR/search-guard-flx/tools/sgctl.sh"
-=======
 echo
 echo "Downloading sgctl from $SGCTL_LINK"
 curl --fail "$SGCTL_LINK" -o "$ES_PLUGINS_DIR/search-guard-flx/sgctl.sh"
 $SUDO_CMD chmod u+x "$ES_PLUGINS_DIR/search-guard-flx/sgctl.sh"
->>>>>>> 0850fe45
 
 # Setup configuration for sgctl
 
@@ -445,10 +434,7 @@
 
 echo >~/.searchguard/sgctl-selected-config.txt demo
 
-<<<<<<< HEAD
-=======
-
->>>>>>> 0850fe45
+
 echo "### Success"
 echo "### Execute this script now on all your nodes and then start all nodes"
 
