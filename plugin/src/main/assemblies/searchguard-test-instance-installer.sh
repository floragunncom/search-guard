#!/bin/bash

set -e

echo "Welcome to the Search Guard demo instance installation tool!"
echo ""
echo "This tool will download Search Guard and Elasticsearch to the current directory on your computer and create a demo instance."
echo "All files downloaded here can be found on https://docs.search-guard.com/latest/search-guard-versions or on the websites of Elastic."
echo ""

# ------------------------------------------------------------------------
# Set up variables identifying the components to be used and the 
# installation directories
# ------------------------------------------------------------------------
# Mnemomic: 
# - SG: Search Guard
# - SB: Search Backend (i.e., Elasticsearch)
# - SF: Search Frontend (i.e., Kibana)
# ------------------------------------------------------------------------

BASE_DIR=$(pwd)
SG_VERSION_PRE="${project.version}"
SG_VERSION="${1:-$SG_VERSION_PRE}"
SGSF_VERSION="${2:-$SG_VERSION_PRE}"
SG_REPOSITORY="${3:-search-guard-flx-release}"
SG_PLUGIN_NAME="search-guard-flx"
<<<<<<< HEAD
SGCTL_VERSION="${sgctl.version}"
NODE_VERSION="v10.24.1"

if [[ $SG_VERSION =~ .*-os-.* ]]; then
  OS_VERSION=$(echo $SG_VERSION | sed -n 's/^.*-os-\(.*\)*$/\1/p')
  SB_NAME="OpenSearch"
  SB_LC_NAME="opensearch"
  SF_NAME="OpenSearch Dashboards"
  SF_LC_NAME_CC="opensearch_dashboards"
  SF_LC_NAME="opensearch-dashboards" 

  if [[ "$OS_VERSION" == "1.2.4" || "$OS_VERSION" == "1.2.3" || "$OS_VERSION" == "1.2.2" || "$OS_VERSION" == "1.2.1" ]]; then
  	OSD_VERSION="1.2.0"
  	SGSF_VERSION="${SGSF_VERSION/os-1\.2\.?/os-1.2.0}"
  else
  	OSD_VERSION="$OS_VERSION"
  fi

  if [[ "$OSTYPE"  == "linux"* ]]; then
    SB_ARCHIVE="opensearch-min-$OS_VERSION-linux-x64.tar.gz"
    SF_ARCHIVE="opensearch-dashboards-min-$OSD_VERSION-linux-x64.tar.gz"
  elif [[ "$OSTYPE" == "darwin"* ]]; then
    # since there are no Darwin-specific builds yet, we use the Linux builds
    SB_ARCHIVE="opensearch-min-$OS_VERSION-linux-x64.tar.gz"
    SF_ARCHIVE="opensearch-dashboards-min-$OSD_VERSION-linux-x64.tar.gz"
  else
    echo "OpenSearch is right now not available for type $OSTYPE"
    exit
  fi
=======
SGCTL_VERSION="1.0.0"

ARCH_DETECTED="$(arch)"
ARCH="x86_64"

if [[ "$ARCH_DETECTED" == *"arm"* ]] || [[ "$ARCH_DETECTED" == "aarch64" ]]; then
  ARCH="aarch64"
fi

ES_VERSION=$(echo $SG_VERSION | sed -n 's/^.*-es-\(.*\)*$/\1/p')
SB_NAME="Elasticsearch"
SB_LC_NAME="elasticsearch"
SF_NAME="Kibana"
SF_LC_NAME_CC="kibana"
SF_LC_NAME="kibana" 

if [[ "$OSTYPE"  == "linux"* ]]; then
  SB_ARCHIVE="elasticsearch-$ES_VERSION-linux-$ARCH.tar.gz"
  SF_ARCHIVE="kibana-$ES_VERSION-linux-$ARCH.tar.gz"
elif [[ "$OSTYPE" == "darwin"* ]]; then
  SB_ARCHIVE="elasticsearch-$ES_VERSION-darwin-$ARCH.tar.gz"
  SF_ARCHIVE="kibana-$ES_VERSION-darwin-$ARCH.tar.gz"
>>>>>>> 0850fe45
else
  echo "OS type $OSTYPE not supported"
  exit
fi   

SG_PLUGIN_FILE_NAME="search-guard-flx-$SB_LC_NAME-plugin-$SG_VERSION.zip"
SGSF_PLUGIN_FILE_NAME="search-guard-flx-$SF_LC_NAME-plugin-$SGSF_VERSION.zip"

SG_LINK="https://maven.search-guard.com/$SG_REPOSITORY/com/floragunn/search-guard-flx-$SB_LC_NAME-plugin/$SG_VERSION/$SG_PLUGIN_FILE_NAME"
SGSF_LINK="https://maven.search-guard.com/$SG_REPOSITORY/com/floragunn/search-guard-flx-$SF_LC_NAME-plugin/$SGSF_VERSION/$SGSF_PLUGIN_FILE_NAME"
SGCTL_LINK="https://maven.search-guard.com/search-guard-flx-release/com/floragunn/sgctl/$SGCTL_VERSION/sgctl-$SGCTL_VERSION.sh"

TLS_TOOL="search-guard-tlstool"
TLS_TOOL_ARCHIVE="$TLS_TOOL-1.8.tar.gz"
TLS_TOOL_LINK="https://maven.search-guard.com/search-guard-tlstool/1.8/$TLS_TOOL_ARCHIVE"

# ------------------------------------------------------------------------
# Download all necessary components
# ------------------------------------------------------------------------

echo "Downloading the Search Guard Elasticsearch plugin $SG_VERSION from $SG_LINK ... "
curl --fail "$SG_LINK" -o $SG_PLUGIN_FILE_NAME
echo

echo "Downloading the Search Guard Kibana plugin from $SGSF_LINK ... "
curl --fail "$SGSF_LINK" -o $SGSF_PLUGIN_FILE_NAME
echo

echo "Downloading Elasticsearch $ES_VERSION from https://artifacts.elastic.co/downloads/elasticsearch/$SB_ARCHIVE ..."
curl --fail "https://artifacts.elastic.co/downloads/elasticsearch/$SB_ARCHIVE" -o $SB_ARCHIVE
echo

echo "Downloading Kibana $ES_VERSION from https://artifacts.elastic.co/downloads/kibana/$SF_ARCHIVE ... "
curl --fail "https://artifacts.elastic.co/downloads/kibana/$SF_ARCHIVE" -o $SF_ARCHIVE

echo
echo "Downloading the TLS Tool from $TLS_TOOL_LINK ... "
curl --fail "$TLS_TOOL_LINK" -o $TLS_TOOL_ARCHIVE

echo
echo "Extracting $TLS_TOOL_ARCHIVE to $TLS_TOOL ... "
mkdir $TLS_TOOL
tar xfz "$TLS_TOOL_ARCHIVE" -C "$TLS_TOOL"

echo
echo "Downloading sgctl from $SGCTL_LINK"
curl --fail "$SGCTL_LINK" -o sgctl.sh
chmod u+x sgctl.sh

echo
echo "Extracting $SB_ARCHIVE to $SB_LC_NAME ... "

mkdir $SB_LC_NAME

tar xfz "$SB_ARCHIVE" -C "$SB_LC_NAME" --strip-components 1

cd "$SB_LC_NAME"
SB_INSTALL_DIR=$(pwd)

# ------------------------------------------------------------------------
# Install the Search Guard Plugin
# ------------------------------------------------------------------------

echo
echo "Installing the Search Guard plugin using bin/$SB_LC_NAME-plugin install -s -b file:///$BASE_DIR/$SG_PLUGIN_FILE_NAME ... "
bin/$SB_LC_NAME-plugin install -s -b file:///$BASE_DIR/$SG_PLUGIN_FILE_NAME

# ------------------------------------------------------------------------
# Create Demo Configuration
# ------------------------------------------------------------------------

# ------------------------------------------------------------------------
# JVM Settings memory settings
#
# We don't need lots of RAM for a demo instance; thus, we limit it here
# ------------------------------------------------------------------------
echo "-Xms1g" >>config/jvm.options
echo "-Xmx1g" >>config/jvm.options

cd ..

echo
echo "Applying demo configuration ... "

# ------------------------------------------------------------------------
# Create Certificates.
#
# All communication with the cluster and within the cluster is secured
# by TLS. This is setting up the necessary certificate files.
#
# Our offline TLS tool is used to generate all required certificates.
# The TLS Tool doc can be found
# here https://docs.search-guard.com/latest/search-guard-versions.
# ------------------------------------------------------------------------

# ------------------------------------------------------------------------
# The TLS tool uses a YAML configuration file to generate the certificates.
# ------------------------------------------------------------------------


cat >>$TLS_TOOL/config/tlsconfig.yml << EOM

ca:
   root:
      dn: CN=Example Com Inc. Root CA,OU=Example Com Inc. Root CA,O=Example Com Inc.,L=test,C=de
      keysize: 2048
      validityDays: 3650
      pkPassword: auto
      file: root-ca.pem

defaults:
      validityDays: 3650
      pkPassword: none
      generatedPasswordLength: 12
      nodeOid: "1.2.3.4.5.5"

nodes:
  - name: node
    dn: CN=node-0.example.com,OU=node,O=node,L=test,C=de
    dns: localhost
    ip: 127.0.0.1

clients:
  - name: admin
    dn: CN=kirk,OU=client,O=client,L=test,C=de
    pkPassword: auto
    admin: true

EOM

# ------------------------------------------------------------------------
# Generate the root, node and admin certificate.
# ------------------------------------------------------------------------

echo
echo "Generate certificates ... "
mkdir $TLS_TOOL/certificates
$TLS_TOOL/tools/sgtlstool.sh -c $TLS_TOOL/config/tlsconfig.yml -ca -crt -t $TLS_TOOL/certificates

mv $TLS_TOOL/certificates/root-ca.key $TLS_TOOL/certificates/root-ca-key.pem
mv $TLS_TOOL/certificates/node.key $TLS_TOOL/certificates/node-key.pem
mv $TLS_TOOL/certificates/admin.key $TLS_TOOL/certificates/admin-key.pem

ADMIN_PRIVATE_CERTIFICATE_PASSWORD=$(cat $TLS_TOOL/certificates/client-certificates.readme | grep "CN=kirk,OU=client,O=client,L=test,C=de Password:" | sed 's/CN=kirk,OU=client,O=client,L=test,C=de Password: //')

# ------------------------------------------------------------------------
# The TLS Tool has created the following files:
# root-ca.pem - the root certificate
# root-ca-key.pem - the private key for the root certificate
# node.pem - the node certificate
# node-key.pem - the private key for the node certificate
# admin.pem - the admin certificate
# admin-key.pem - the private key for the admin certificate
#
# ------------------------------------------------------------------------
# The file root-ca.pem is the certificate of the root CA which created all
# other certificates. By having (and trusting) this certificate, it is
# possibly to verify all other certificates.
#
# The files node.pem and node-key.pem are used by your only node
# in the cluster to identify itself.
#
# The files admin.pem and admin-key.pem can be used by administrators
# to get administrative access to the cluster.
#
# ------------------------------------------------------------------------

cp $TLS_TOOL/certificates/root-ca.pem $SB_LC_NAME/config/root-ca.pem

cp $TLS_TOOL/certificates/node.pem $SB_LC_NAME/config/node.pem
cp $TLS_TOOL/certificates/node-key.pem $SB_LC_NAME/config/node-key.pem

cp $TLS_TOOL/certificates/admin.pem admin.pem
cp $TLS_TOOL/certificates/admin-key.pem admin-key.pem

cd "$SB_LC_NAME"

# -----------------------------------------------------------
# Mark the start of the generated config in elasticsearch.yml
# -----------------------------------------------------------
cat >>config/$SB_LC_NAME.yml << EOM

# -----------------------------------------------------------
# Search Guard Demo Configuration
# -----------------------------------------------------------

EOM

# ------------------------------------------------------------
# These entries in elasticsearch.yml make the
# root CA known to Search Guard
# ------------------------------------------------------------

cat >>config/$SB_LC_NAME.yml << EOM
# -----
# The root certificate that is used to check the authenticity
# of all other certificates presented to Search Guard
#
searchguard.ssl.transport.pemtrustedcas_filepath: root-ca.pem
searchguard.ssl.http.pemtrustedcas_filepath: root-ca.pem

EOM

# ------------------------------------------------------------
# These entries in elasticsearch.yml tell the
# node to use the node certificates installed above
# ------------------------------------------------------------

cat >>config/$SB_LC_NAME.yml << EOM
# -----
# The current node uses this certificate and private key
# for identifying to other nodes and clients
#
searchguard.ssl.transport.pemcert_filepath: node.pem
searchguard.ssl.transport.pemkey_filepath: node-key.pem
searchguard.ssl.http.pemcert_filepath: node.pem
searchguard.ssl.http.pemkey_filepath: node-key.pem

EOM

# ------------------------------------------------------------------------
# The cluster identifies clients as administrators if:
# - The connection is trusted (untrusted connections would be refused anyway)
# - And if the distinguished name (DN) of the client certificate is
# listed in the configuration option searchguard.authcz.admin_dn
# ------------------------------------------------------------------------

cat >>config/$SB_LC_NAME.yml << EOM
# ---------
# In order to apply changes to the Search Guard configuration index, an admin
# TLS cetificate is required. This line tells Search Guard that the DN of the
# admin.pem certificate denotes an admin certificate and should be granted
# elevated privileges:
#
searchguard.authcz.admin_dn:
  - CN=kirk,OU=client,O=client,L=test,C=de
EOM

# ------------------------------------------------------------------------
# Use default demo configuration for users and roles
# ------------------------------------------------------------------------

cat >>config/$SB_LC_NAME.yml << EOM
# -----
# The setting searchguard.allow_default_init_sgindex makes Search Guard
# to intialize itself with default user and roles settings found in
# plugins/search-guard/sgconfig. In normal setups, Search Guard will
# initialize without any users (except users identified by admin certs)
#
searchguard.allow_default_init_sgindex: true

EOM

# ------------------------------------------------------------------------
# Basic Configuration
#
# Some more configuration to get the cluster running
# ------------------------------------------------------------------------

cat >>config/$SB_LC_NAME.yml << EOM
searchguard.ssl.transport.enforce_hostname_verification: false
searchguard.ssl.http.enabled: true
searchguard.restapi.roles_enabled: ["SGS_ALL_ACCESS"]
cluster.name: searchguard_demo
cluster.routing.allocation.disk.threshold_enabled: false
EOM

if [[ "$SB_LC_NAME"  == "elasticsearch"* ]]; then
  # Search Guard and X-Pack security cannot be active at the same time. Thus, X-Pack security needs to be disabled
  echo >>config/elasticsearch.yml xpack.security.enabled: false
fi

# ------------------------------------------------------------------------
# sgctl Configuration
#
# This configuration lets sgctl know how to connect to the cluster.
# This way, you don't have to specify connection settings when running
# sgtcl.
# ------------------------------------------------------------------------

mkdir -p ~/.searchguard/

cat >~/.searchguard/cluster_demo.yml << EOM
server: "localhost"
port: 9200
tls:
  trusted_cas: "#{file:$SB_INSTALL_DIR/config/root-ca.pem}"
  client_auth:
    certificate: "#{file:$BASE_DIR/admin.pem}"
    private_key: "#{file:$BASE_DIR/admin-key.pem}"
    private_key_password: $ADMIN_PRIVATE_CERTIFICATE_PASSWORD
EOM

echo >~/.searchguard/sgctl-selected-config.txt demo
  
cd ..

cp -r $SB_LC_NAME/plugins/$SG_PLUGIN_NAME/sgconfig my-sg-config

# ------------------------------------------------------------------------
# Kibana
# ------------------------------------------------------------------------

echo
echo "Extracting $SF_ARCHIVE to $SF_LC_NAME ... "

mkdir $SF_LC_NAME

tar xfz "$SF_ARCHIVE" -C "$SF_LC_NAME" --strip-components 1

cd "$SF_LC_NAME"
SF_INSTALL_DIR=$(pwd)

# ------------------------------------------------------------------------
# Install the Search Guard Plugin
# ------------------------------------------------------------------------

echo "Installing the Search Guard plugin using bin/$SF_LC_NAME-plugin install -s file:///$BASE_DIR/$SGSF_PLUGIN_FILE_NAME ... "
bin/$SF_LC_NAME-plugin install -s file:///$BASE_DIR/$SGSF_PLUGIN_FILE_NAME

# ------------------------------------------------------------------------
# Create Demo Configuration
# ------------------------------------------------------------------------

echo "Applying demo configuration ... "


# -----------------------------------------------------------
# Mark the start of the generated config in kibana.yml
# -----------------------------------------------------------
cat >>config/$SF_LC_NAME_CC.yml << EOM

# -----------------------------------------------------------
# Search Guard Demo Configuration
# -----------------------------------------------------------

EOM


# ------------------------------------------------------------------------
# Tell Kibana to connect by TLS and to provide credentials
# ------------------------------------------------------------------------
cat >>config/$SF_LC_NAME_CC.yml << EOM
# ----- 
# Use HTTPS instead of HTTP. Connections by HTTP are no longer possible.
#
$SB_LC_NAME.hosts: "https://localhost:9200"

# -----
# Connections to the backend must be now authenticated. This is the
# user Kibana uses for internal functionality. 
# This user is different to the users which will log in at Kibana.
#
$SB_LC_NAME.username: "kibanaserver"
$SB_LC_NAME.password: "kibanaserver"

# -----
# Disable SSL verification because we use self-signed demo certificates
#
$SB_LC_NAME.ssl.verificationMode: none

# Whitelist the Search Guard Multi Tenancy Header
$SB_LC_NAME.requestHeadersWhitelist: [ "Authorization", "sgtenant" ]

EOM

if [[ "$SB_LC_NAME"  == "elasticsearch"* ]]; then
  # Search Guard and X-Pack security cannot be active at the same time. Thus, X-Pack security needs to be disabled 
  echo >>config/kibana.yml xpack.security.enabled: false
  # Suppress Kibana warning about disable X-Pack security
  echo >>config/kibana.yml security.showInsecureClusterWarning: false
fi

cd ..


echo "Your test setup is now ready to start!"
echo 
echo "You can start $SB_NAME with the Search Guard plugin using this command:"
echo "$SB_LC_NAME/bin/$SB_LC_NAME"
echo
echo "You can start $SF_NAME with the Search Guard plugin using this command:"
echo "$SF_LC_NAME/bin/$SF_LC_NAME"
echo
echo "Note that $SB_NAME must be already running before you can start $SF_NAME. Upon the first start, $SF_NAME will take some time to build browser bundles before it is available."
echo
echo "In order to change the Search Guard configuration while $SB_NAME is running, edit one of the YML files in my-sg-config and upload it using ./sgctl.sh update-config my-sg-config"
echo
echo "You might also want to review the generated configuration files at:"
echo "$SB_LC_NAME/config/$SB_LC_NAME.yml"
echo "$SF_LC_NAME/config/$SF_LC_NAME_CC.yml"
<|MERGE_RESOLUTION|>--- conflicted
+++ resolved
@@ -24,37 +24,6 @@
 SGSF_VERSION="${2:-$SG_VERSION_PRE}"
 SG_REPOSITORY="${3:-search-guard-flx-release}"
 SG_PLUGIN_NAME="search-guard-flx"
-<<<<<<< HEAD
-SGCTL_VERSION="${sgctl.version}"
-NODE_VERSION="v10.24.1"
-
-if [[ $SG_VERSION =~ .*-os-.* ]]; then
-  OS_VERSION=$(echo $SG_VERSION | sed -n 's/^.*-os-\(.*\)*$/\1/p')
-  SB_NAME="OpenSearch"
-  SB_LC_NAME="opensearch"
-  SF_NAME="OpenSearch Dashboards"
-  SF_LC_NAME_CC="opensearch_dashboards"
-  SF_LC_NAME="opensearch-dashboards" 
-
-  if [[ "$OS_VERSION" == "1.2.4" || "$OS_VERSION" == "1.2.3" || "$OS_VERSION" == "1.2.2" || "$OS_VERSION" == "1.2.1" ]]; then
-  	OSD_VERSION="1.2.0"
-  	SGSF_VERSION="${SGSF_VERSION/os-1\.2\.?/os-1.2.0}"
-  else
-  	OSD_VERSION="$OS_VERSION"
-  fi
-
-  if [[ "$OSTYPE"  == "linux"* ]]; then
-    SB_ARCHIVE="opensearch-min-$OS_VERSION-linux-x64.tar.gz"
-    SF_ARCHIVE="opensearch-dashboards-min-$OSD_VERSION-linux-x64.tar.gz"
-  elif [[ "$OSTYPE" == "darwin"* ]]; then
-    # since there are no Darwin-specific builds yet, we use the Linux builds
-    SB_ARCHIVE="opensearch-min-$OS_VERSION-linux-x64.tar.gz"
-    SF_ARCHIVE="opensearch-dashboards-min-$OSD_VERSION-linux-x64.tar.gz"
-  else
-    echo "OpenSearch is right now not available for type $OSTYPE"
-    exit
-  fi
-=======
 SGCTL_VERSION="1.0.0"
 
 ARCH_DETECTED="$(arch)"
@@ -77,7 +46,6 @@
 elif [[ "$OSTYPE" == "darwin"* ]]; then
   SB_ARCHIVE="elasticsearch-$ES_VERSION-darwin-$ARCH.tar.gz"
   SF_ARCHIVE="kibana-$ES_VERSION-darwin-$ARCH.tar.gz"
->>>>>>> 0850fe45
 else
   echo "OS type $OSTYPE not supported"
   exit
