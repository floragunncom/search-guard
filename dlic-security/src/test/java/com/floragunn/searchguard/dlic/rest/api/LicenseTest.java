/*
 * Copyright 2016-2017 by floragunn GmbH - All rights reserved
 * 
 *
 * Unless required by applicable law or agreed to in writing, software
 * distributed here is distributed on an "AS IS" BASIS,
 * WITHOUT WARRANTIES OR CONDITIONS OF ANY KIND, either express or implied.
 * 
 * This software is free of charge for non-commercial and academic use. 
 * For commercial use in a production environment you have to obtain a license 
 * from https://floragunn.com
 * 
 */
package com.floragunn.searchguard.dlic.rest.api;

import java.time.LocalDate;
import java.time.Month;
import java.time.format.DateTimeFormatter;
import java.util.Map;

import org.apache.http.Header;
import org.apache.http.HttpStatus;
import org.elasticsearch.common.settings.Settings;
import org.elasticsearch.xcontent.XContentType;
import org.junit.Assert;
import org.junit.Test;

import com.fasterxml.jackson.databind.JsonNode;
import com.floragunn.searchguard.DefaultObjectMapper;
import com.floragunn.searchguard.legacy.test.RestHelper.HttpResponse;
import com.floragunn.searchguard.license.SearchGuardLicense;
import com.floragunn.searchguard.test.helper.cluster.FileHelper;

public class LicenseTest extends AbstractRestApiUnitTest {

	protected final static String CONFIG_LICENSE_KEY = "sg_config.dynamic.license";
	protected final static DateTimeFormatter formatter = DateTimeFormatter.ofPattern("yyyy-MM-dd");
	
	// start dates
	protected LocalDate expiredStartDate = LocalDate.of(2016, Month.JANUARY, 31);
	protected LocalDate validStartDate = LocalDate.of(2017, Month.JANUARY, 31);
	protected LocalDate notStartedStartDate = LocalDate.of(2116, Month.JANUARY, 31);

	// expiry dates
	protected LocalDate expiredExpiryDate = LocalDate.of(2017, Month.JANUARY, 31);
	protected LocalDate validExpiryDate = validStartDate.plusYears(100);
	protected LocalDate notStartedExpiryDate = notStartedStartDate.plusYears(1);
	protected LocalDate trialExpiryDate = LocalDate.now().plusDays(91);
<<<<<<< HEAD

	@Ignore("TODO why is this ignored?")
=======
	
>>>>>>> 899b6cb1
	@Test
	public void testLicenseApi() throws Exception {

		setup();

		rh.keystore = "restapi/kirk-keystore.jks";
		rh.sendHTTPClientCertificate = true;
		
		// check license exists - has to be trial license
		 Map<?, ?> settingsAsMap = getCurrentLicense();
		 Assert.assertEquals(SearchGuardLicense.Type.TRIAL.name(), settingsAsMap.get("type"));
		 Assert.assertEquals("unlimited", settingsAsMap.get("allowed_node_count_per_cluster"));
		 Assert.assertEquals("true", String.valueOf(settingsAsMap.get("is_valid")));
		 Assert.assertEquals("false", String.valueOf(settingsAsMap.get("is_expired")));

		// upload new licenses - all valid forever
		uploadAndCheckValidLicense("full_valid_forever.txt", HttpStatus.SC_OK); 
		checkCurrentLicenseProperties(SearchGuardLicense.Type.FULL, Boolean.TRUE, "unlimited", validStartDate, validExpiryDate);

		uploadAndCheckValidLicense("sme_valid_forever.txt");
		checkCurrentLicenseProperties(SearchGuardLicense.Type.SME, Boolean.TRUE, "5", validStartDate, validExpiryDate);

		uploadAndCheckValidLicense("oem_valid_forever.txt");
		checkCurrentLicenseProperties(SearchGuardLicense.Type.OEM, Boolean.TRUE, "unlimited", validStartDate, validExpiryDate);

		uploadAndCheckValidLicense("academic_valid_forever.txt");
		checkCurrentLicenseProperties(SearchGuardLicense.Type.ACADEMIC, Boolean.TRUE, "unlimited", validStartDate, validExpiryDate);
		
		// invalid - we run 3 nodes, but license has only one node allowed
		Settings result = uploadAndCheckInvalidLicense("single_valid_forever.txt", HttpStatus.SC_BAD_REQUEST);
		// Make sure license was rejected and old values are still in place
		checkCurrentLicenseProperties(SearchGuardLicense.Type.ACADEMIC, Boolean.TRUE, "unlimited", validStartDate, validExpiryDate);
		Assert.assertEquals("License invalid due to: Only 1 node(s) allowed but you run 3 node(s)", result.get("message"));
		
		// license not started - deemed valid, we don't issue licenses in advance
		uploadAndCheckValidLicense("full_not_started.txt");
		checkCurrentLicenseProperties(SearchGuardLicense.Type.FULL, Boolean.TRUE, "unlimited", notStartedStartDate, notStartedExpiryDate);

		// license expired
		result = uploadAndCheckInvalidLicense("sme_expired.txt", HttpStatus.SC_BAD_REQUEST);
		// Make sure license was rejected and old values are still in place
		checkCurrentLicenseProperties(SearchGuardLicense.Type.FULL, Boolean.TRUE, "unlimited", notStartedStartDate, notStartedExpiryDate);
		Assert.assertTrue(result.get("message").contains("License is expired"));
		Assert.assertTrue(result.get("message").contains("Only 1 node(s) allowed"));
		
		// Error cases. In each case, previous license the following uploaded license needs to stay intact:
		// upload new licenses - all valid forever
		uploadAndCheckValidLicense("full_valid_forever.txt"); // first license upload, hence 201 return code
		checkCurrentLicenseProperties(SearchGuardLicense.Type.FULL, Boolean.TRUE, "unlimited", validStartDate, validExpiryDate);

		
		// no JSON payload
		HttpResponse response = rh.executePutRequest("/_searchguard/api/license", null, new Header[0]);
		Assert.assertEquals(HttpStatus.SC_BAD_REQUEST, response.getStatusCode());
		Settings settings = Settings.builder().loadFromSource(response.getBody(), XContentType.JSON).build();
		String msg = settings.get("reason");
		Assert.assertEquals("Request body required for this action.", msg);
		checkCurrentLicenseProperties(SearchGuardLicense.Type.FULL, Boolean.TRUE, "unlimited", validStartDate, validExpiryDate);
		
		// missing license in JSON payload
		response = rh.executePutRequest("/_searchguard/api/license", "{ \"sg_license\": \"\"}", new Header[0]);
		Assert.assertEquals(HttpStatus.SC_BAD_REQUEST, response.getStatusCode());
		settings = Settings.builder().loadFromSource(response.getBody(), XContentType.JSON).build();
		msg = settings.get("message");
		Assert.assertEquals("License must not be null.", msg);
		checkCurrentLicenseProperties(SearchGuardLicense.Type.FULL, Boolean.TRUE, "unlimited", validStartDate, validExpiryDate);
		
		// no no body
		response = rh.executePutRequest("/_searchguard/api/license", "{ }", new Header[0]);
		Assert.assertEquals(HttpStatus.SC_BAD_REQUEST, response.getStatusCode());
		settings = Settings.builder().loadFromSource(response.getBody(), XContentType.JSON).build();
		msg = settings.get("reason");
		Assert.assertEquals("Request body required for this action.", msg);
		checkCurrentLicenseProperties(SearchGuardLicense.Type.FULL, Boolean.TRUE, "unlimited", validStartDate, validExpiryDate);
		
		// invalid, unparseable license in JSON payload
		response = rh.executePutRequest("/_searchguard/api/license", "{ \"sg_license\": \"lalala\"}", new Header[0]);
		Assert.assertEquals(HttpStatus.SC_BAD_REQUEST, response.getStatusCode());
		settings = Settings.builder().loadFromSource(response.getBody(), XContentType.JSON).build();
		msg = settings.get("message");
		Assert.assertEquals("License could not be decoded due to: Cannot find license signature", msg);		
		checkCurrentLicenseProperties(SearchGuardLicense.Type.FULL, Boolean.TRUE, "unlimited", validStartDate, validExpiryDate);
	}

	private final String createLicenseRequestBody(String licenseString) throws Exception {
		return "{ \"sg_license\": \"" + licenseString + "\"}";
	}

	protected final String loadLicenseKey(String filename) throws Exception {
		return FileHelper.loadFile("restapi/license/" + filename);
	}
	
	protected final void checkCurrentLicenseProperties(SearchGuardLicense.Type type, Boolean isValid, String nodeCount,LocalDate startDate, LocalDate expiryDate ) throws Exception {
	     Map<?, ?> settingsAsMap = getCurrentLicense();
		 Assert.assertEquals(type.name(), settingsAsMap.get("type"));
		 Assert.assertEquals(nodeCount, settingsAsMap.get("allowed_node_count_per_cluster"));
		 Assert.assertEquals(isValid.toString(), String.valueOf(settingsAsMap.get("is_valid")));
		 Assert.assertEquals(startDate.format(formatter), settingsAsMap.get("start_date"));
		 Assert.assertEquals(expiryDate.format(formatter), settingsAsMap.get("expiry_date"));
	}
		
	protected final void uploadAndCheckValidLicense(String licenseFileName) throws Exception {
	 uploadAndCheckValidLicense(licenseFileName, HttpStatus.SC_OK);
	}

	protected final Settings uploadAndCheckInvalidLicense(String licenseFileName, int statusCode) throws Exception {
		String licenseKey = loadLicenseKey(licenseFileName);
		HttpResponse response = rh.executePutRequest("/_searchguard/api/license", createLicenseRequestBody(licenseKey), new Header[0]);
		Assert.assertEquals(statusCode, response.getStatusCode());
		Settings settings = Settings.builder().loadFromSource(response.getBody(), XContentType.JSON).build();
		return settings;
	}

	protected final void uploadAndCheckValidLicense(String licenseFileName, int statusCode) throws Exception {
		String licenseKey = loadLicenseKey(licenseFileName);
		HttpResponse response = rh.executePutRequest("/_searchguard/api/license", createLicenseRequestBody(licenseKey), new Header[0]);
		Assert.assertEquals(response.getBody(), statusCode, response.getStatusCode());
        response = rh.executeGetRequest("/_searchguard/config");
		
		JsonNode jsonNode = response.toJsonNode();
		
		Assert.assertEquals(licenseKey, jsonNode.path("license_key").path("content").path("key").textValue());
        
	}
	
	protected final Map<?, ?> getCurrentLicense() throws Exception {
		HttpResponse response = rh.executeGetRequest("_searchguard/api/license");
		Assert.assertEquals(HttpStatus.SC_OK, response.getStatusCode());
		return (Map<?, ?>)DefaultObjectMapper.objectMapper.readValue(response.getBody(), Map.class).get("sg_license");
	}

}<|MERGE_RESOLUTION|>--- conflicted
+++ resolved
@@ -46,12 +46,7 @@
 	protected LocalDate validExpiryDate = validStartDate.plusYears(100);
 	protected LocalDate notStartedExpiryDate = notStartedStartDate.plusYears(1);
 	protected LocalDate trialExpiryDate = LocalDate.now().plusDays(91);
-<<<<<<< HEAD
 
-	@Ignore("TODO why is this ignored?")
-=======
-	
->>>>>>> 899b6cb1
 	@Test
 	public void testLicenseApi() throws Exception {
 
