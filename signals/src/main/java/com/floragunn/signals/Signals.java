--- conflicted
+++ resolved
@@ -208,7 +208,7 @@
                 } else {
                     if (System.currentTimeMillis() - start > 30 * 1000) {
                         Exception indexInitException = signalsIndexes.getInitException();
-                        
+
                         if (indexInitException != null) {
                             initException = new Exception("Cluster is still in RED state; " + indexInitException.getMessage(), indexInitException);
                         } else {
@@ -227,7 +227,7 @@
 
                 if (System.currentTimeMillis() - start > 30 * 1000) {
                     Exception indexInitException = signalsIndexes.getInitException();
-                    
+
                     if (indexInitException != null) {
                         initException = new Exception("Cluster is still in RED state; " + indexInitException.getMessage(), indexInitException);
                     } else {
@@ -294,17 +294,10 @@
                 internalAuthTokenProvider.setEncryptionKey(signalsSettings.getDynamicSettings().getInternalAuthTokenEncryptionKey());
             }
 
-<<<<<<< HEAD
-        if ((signalsSettings.getDynamicSettings().getInternalAuthTokenSigningKey() == null
-                || signalsSettings.getDynamicSettings().getInternalAuthTokenEncryptionKey() == null)
-                && clusterService.state().nodes().isLocalNodeElectedMaster()) {
-            log.info("Generating keys for internal auth token");
-=======
             if ((signalsSettings.getDynamicSettings().getInternalAuthTokenSigningKey() == null
                     || signalsSettings.getDynamicSettings().getInternalAuthTokenEncryptionKey() == null)
-                    && clusterService.state().getNodes().getLocalNode().isMasterNode()) {
+                    && clusterService.state().nodes().isLocalNodeElectedMaster()) {
                 log.info("Generating keys for internal auth token");
->>>>>>> 767eaa48
 
                 String signingKey = signalsSettings.getDynamicSettings().getInternalAuthTokenSigningKey();
                 String encryptionKey = signalsSettings.getDynamicSettings().getInternalAuthTokenEncryptionKey();
@@ -439,11 +432,11 @@
         if (initException != null) {
             return;
         }
-        
+
         initException = e;
         initState = InitializationState.FAILED;
     }
-    
+
     private final SignalsSettings.ChangeListener settingsChangeListener = new SignalsSettings.ChangeListener() {
 
         @Override
