package com.floragunn.signals;

import java.util.Date;
import java.util.HashMap;

import org.elasticsearch.script.ScriptService;
import org.elasticsearch.xcontent.NamedXContentRegistry;
import org.junit.Assert;
import org.junit.BeforeClass;
import org.junit.ClassRule;
import org.junit.Test;

import com.floragunn.codova.validation.ValidationErrors;
import com.floragunn.searchguard.test.helper.cluster.JavaSecurityTestSetup;
import com.floragunn.searchguard.test.helper.cluster.LocalCluster;
import com.floragunn.signals.execution.ExecutionEnvironment;
import com.floragunn.signals.execution.SimulationMode;
import com.floragunn.signals.execution.WatchExecutionContext;
import com.floragunn.signals.execution.WatchExecutionContextData;
import com.floragunn.signals.execution.WatchExecutionContextData.TriggerInfo;
import com.floragunn.signals.execution.WatchExecutionContextData.WatchInfo;
import com.floragunn.signals.script.types.SignalsObjectFunctionScript;
import com.floragunn.signals.support.NestedValueMap;
import com.floragunn.signals.watch.action.invokers.ActionInvocationType;
import com.floragunn.signals.watch.init.WatchInitializationService;

import net.jcip.annotations.NotThreadSafe;

@NotThreadSafe
public class ScriptingTest {
    private static NamedXContentRegistry xContentRegistry;
    private static ScriptService scriptService;
    private static WatchInitializationService watchInitService;

    @ClassRule
    public static JavaSecurityTestSetup javaSecurity = new JavaSecurityTestSetup();

    @ClassRule
    public static LocalCluster cluster = new LocalCluster.Builder().singleNode().sslEnabled().resources("sg_config/signals")
            .nodeSettings("signals.enabled", true, "signals.index_names.log", "signals_main_log", "searchguard.enterprise_modules_enabled", false)
            .enableModule(SignalsModule.class).build();

    @BeforeClass
    public static void setupDependencies() {
        xContentRegistry = cluster.getInjectable(NamedXContentRegistry.class);
        scriptService = cluster.getInjectable(ScriptService.class);
        watchInitService = new WatchInitializationService(null, scriptService);
    }

<<<<<<< HEAD
    @Ignore("TODO why is this ignored?")
=======
>>>>>>> 899b6cb1
    @Test
    public void testPropertyAccessForTriggeredTime() {
        ValidationErrors validationErrors = new ValidationErrors();

        SignalsObjectFunctionScript.Factory factory = watchInitService.compile("test", "trigger.triggered_time", "painless",
                SignalsObjectFunctionScript.CONTEXT, validationErrors);

        Assert.assertFalse(validationErrors.toString(), validationErrors.hasErrors());

        WatchExecutionContextData watchExecutionContextData = new WatchExecutionContextData(new NestedValueMap(),
                new WatchInfo("test_id", "test_tenant"), new TriggerInfo(new Date(1234), new Date(4567), new Date(), new Date()), null);

        WatchExecutionContext ctx = new WatchExecutionContext(null, scriptService, xContentRegistry, null, ExecutionEnvironment.TEST,
                ActionInvocationType.ALERT, watchExecutionContextData, null, SimulationMode.SIMULATE_ACTIONS, null, null, null, null);

        SignalsObjectFunctionScript script = factory.newInstance(new HashMap<String, Object>(), ctx);

        Object result = script.execute();

        Assert.assertEquals(watchExecutionContextData.getTriggerInfo().getTriggeredTime(), result);
    }

<<<<<<< HEAD
    @Ignore("TODO why is this ignored?")
=======
>>>>>>> 899b6cb1
    @Test
    public void testPropertyAccessForWatchId() {
        ValidationErrors validationErrors = new ValidationErrors();

        SignalsObjectFunctionScript.Factory factory = watchInitService.compile("test", "watch.id", "painless", SignalsObjectFunctionScript.CONTEXT,
                validationErrors);

        Assert.assertFalse(validationErrors.toString(), validationErrors.hasErrors());

        WatchExecutionContextData watchExecutionContextData = new WatchExecutionContextData(new NestedValueMap(),
                new WatchInfo("test_id", "test_tenant"), new TriggerInfo(new Date(1234), new Date(4567), new Date(), new Date()), null);

        WatchExecutionContext ctx = new WatchExecutionContext(null, scriptService, xContentRegistry, null, ExecutionEnvironment.TEST,
                ActionInvocationType.ALERT, watchExecutionContextData, null, SimulationMode.SIMULATE_ACTIONS, null, null, null, null);

        SignalsObjectFunctionScript script = factory.newInstance(new HashMap<String, Object>(), ctx);

        Object result = script.execute();

        Assert.assertEquals(watchExecutionContextData.getWatch().getId(), result);
    }
}<|MERGE_RESOLUTION|>--- conflicted
+++ resolved
@@ -8,6 +8,7 @@
 import org.junit.Assert;
 import org.junit.BeforeClass;
 import org.junit.ClassRule;
+import org.junit.Ignore;
 import org.junit.Test;
 
 import com.floragunn.codova.validation.ValidationErrors;
@@ -47,10 +48,6 @@
         watchInitService = new WatchInitializationService(null, scriptService);
     }
 
-<<<<<<< HEAD
-    @Ignore("TODO why is this ignored?")
-=======
->>>>>>> 899b6cb1
     @Test
     public void testPropertyAccessForTriggeredTime() {
         ValidationErrors validationErrors = new ValidationErrors();
@@ -73,10 +70,6 @@
         Assert.assertEquals(watchExecutionContextData.getTriggerInfo().getTriggeredTime(), result);
     }
 
-<<<<<<< HEAD
-    @Ignore("TODO why is this ignored?")
-=======
->>>>>>> 899b6cb1
     @Test
     public void testPropertyAccessForWatchId() {
         ValidationErrors validationErrors = new ValidationErrors();
