#!/bin/bash

set -e

<<<<<<< HEAD
MAIN_DIR=$(echo ~/searchguard-test)
DOWNLOAD_CACHE="$MAIN_DIR/download-cache"
INSTALL_DIR="$MAIN_DIR/es"
REPO_DIR=$(pwd)

if [ ! -d "$REPO_DIR/plugin/target/releases" ]; then
  mvn install -Dmaven.test.skip.exec=true
fi
=======
rm -rf elasticsearch-$ES_VERSION
#wget https://artifacts.elastic.co/downloads/elasticsearch/elasticsearch-$ES_VERSION-darwin-x86_64.tar.gz
if [ "$CI" == "true" ]; then
    chmod 777 elasticsearch-$ES_VERSION-darwin-x86_64.tar.gz
fi
tar -xzf elasticsearch-$ES_VERSION-darwin-x86_64.tar.gz
#rm -rf elasticsearch-$ES_VERSION-darwin-x86_64.tar.gz
>>>>>>> 0850fe45

mkdir -p $DOWNLOAD_CACHE

<<<<<<< HEAD
ES_VERSION=$(xmlstarlet sel -t -m "/_:project/_:properties/_:elasticsearch.version" -v . pom.xml)

echo "ES version: $ES_VERSION"
=======
PLUGIN_FILE=($DIR/plugin/target/releases/search-guard-flx!(*sgadmin*).zip)
URL=file://$PLUGIN_FILE
echo $URL
elasticsearch-$ES_VERSION/bin/elasticsearch-plugin install -b $URL
RET=$?
>>>>>>> 0850fe45

SG_SNAPSHOT=$(echo $REPO_DIR/plugin/target/releases/search-guard-flx-elasticsearch-plugin-*SNAPSHOT-es-$ES_VERSION.zip)

echo "Search Guard Snapshot: $SG_SNAPSHOT"

if [[ "$OSTYPE"  == "linux"* ]]; then
  ES_ARCHIVE="elasticsearch-$ES_VERSION-linux-x86_64.tar.gz"
elif [[ "$OSTYPE" == "darwin"* ]]; then
  ES_ARCHIVE="elasticsearch-$ES_VERSION-darwin-x86_64.tar.gz"
else
  echo "OS type $OSTYPE not supported"
  exit
fi

if [ ! -f "$DOWNLOAD_CACHE/$ES_ARCHIVE" ]; then
	wget "https://artifacts.elastic.co/downloads/elasticsearch/$ES_ARCHIVE" -P $DOWNLOAD_CACHE
fi

if [ -d "$INSTALL_DIR" ]; then
   rm -r "$INSTALL_DIR"
fi
   
mkdir -p "$INSTALL_DIR"

echo "Extracting $ES_ARCHIVE to $INSTALL_DIR"

tar xfz "$DOWNLOAD_CACHE/$ES_ARCHIVE" -C "$INSTALL_DIR" --strip-components 1

cd "$INSTALL_DIR"

echo "-Xms1g" >>config/jvm.options
echo "-Xmx1g" >>config/jvm.options

bin/elasticsearch-plugin install -v -b file:///$SG_SNAPSHOT

chmod +x "$INSTALL_DIR/plugins/search-guard-flx/tools/install_demo_configuration.sh"
"$INSTALL_DIR/plugins/search-guard-flx/tools/install_demo_configuration.sh" -y -i
  
echo "Starting ES"

bin/elasticsearch &
PID=$!

while ! nc -z localhost 9200; do
  sleep 2
done

until curl -k -Ss --fail -u "admin:admin" "https://localhost:9200/_cluster/health?wait_for_status=green&timeout=50s"; do
sleep 5
done

#geo ip download takes time
sleep 25

<<<<<<< HEAD
"$INSTALL_DIR/plugins/search-guard-flx/tools/sgctl.sh" get-config -o "$INSTALL_DIR" --debug -v
RET=$?

kill -9 $PID

echo "RET $RET"
exit $RET
=======
set +e
RES="$(curl -Ss --insecure -XGET -u admin:admin 'https://127.0.0.1:9200/_searchguard/authinfo' -H'Content-Type: application/json' | grep roles)"

if [ -z "$RES" ]; then
  echo "$RES"
  echo ""
  echo ""
  echo "FAILED ========================================================================="
  echo ""
  echo ""
  kill -SIGTERM $(cat elasticsearch-$ES_VERSION/es-smoketest-pid)
  exit 1
else
  echo "$RES"
  echo ""
  echo ""
  echo "OK ========================================================================="
  echo ""
  echo ""
fi
set -e
cd elasticsearch-$ES_VERSION/plugins/search-guard-flx
./sgctl.sh update-config sgconfig/

set +e
kill -SIGTERM $(cat elasticsearch-$ES_VERSION/es-smoketest-pid)
exit 0
>>>>>>> 0850fe45
<|MERGE_RESOLUTION|>--- conflicted
+++ resolved
@@ -2,7 +2,6 @@
 
 set -e
 
-<<<<<<< HEAD
 MAIN_DIR=$(echo ~/searchguard-test)
 DOWNLOAD_CACHE="$MAIN_DIR/download-cache"
 INSTALL_DIR="$MAIN_DIR/es"
@@ -11,29 +10,12 @@
 if [ ! -d "$REPO_DIR/plugin/target/releases" ]; then
   mvn install -Dmaven.test.skip.exec=true
 fi
-=======
-rm -rf elasticsearch-$ES_VERSION
-#wget https://artifacts.elastic.co/downloads/elasticsearch/elasticsearch-$ES_VERSION-darwin-x86_64.tar.gz
-if [ "$CI" == "true" ]; then
-    chmod 777 elasticsearch-$ES_VERSION-darwin-x86_64.tar.gz
-fi
-tar -xzf elasticsearch-$ES_VERSION-darwin-x86_64.tar.gz
-#rm -rf elasticsearch-$ES_VERSION-darwin-x86_64.tar.gz
->>>>>>> 0850fe45
 
 mkdir -p $DOWNLOAD_CACHE
 
-<<<<<<< HEAD
 ES_VERSION=$(xmlstarlet sel -t -m "/_:project/_:properties/_:elasticsearch.version" -v . pom.xml)
 
 echo "ES version: $ES_VERSION"
-=======
-PLUGIN_FILE=($DIR/plugin/target/releases/search-guard-flx!(*sgadmin*).zip)
-URL=file://$PLUGIN_FILE
-echo $URL
-elasticsearch-$ES_VERSION/bin/elasticsearch-plugin install -b $URL
-RET=$?
->>>>>>> 0850fe45
 
 SG_SNAPSHOT=$(echo $REPO_DIR/plugin/target/releases/search-guard-flx-elasticsearch-plugin-*SNAPSHOT-es-$ES_VERSION.zip)
 
@@ -85,43 +67,12 @@
 sleep 5
 done
 
-#geo ip download takes time
-sleep 25
-
-<<<<<<< HEAD
+sleep 10
+chmod +x "$INSTALL_DIR/plugins/search-guard-flx/tools/sgctl.sh"
 "$INSTALL_DIR/plugins/search-guard-flx/tools/sgctl.sh" get-config -o "$INSTALL_DIR" --debug -v
 RET=$?
 
 kill -9 $PID
 
 echo "RET $RET"
-exit $RET
-=======
-set +e
-RES="$(curl -Ss --insecure -XGET -u admin:admin 'https://127.0.0.1:9200/_searchguard/authinfo' -H'Content-Type: application/json' | grep roles)"
-
-if [ -z "$RES" ]; then
-  echo "$RES"
-  echo ""
-  echo ""
-  echo "FAILED ========================================================================="
-  echo ""
-  echo ""
-  kill -SIGTERM $(cat elasticsearch-$ES_VERSION/es-smoketest-pid)
-  exit 1
-else
-  echo "$RES"
-  echo ""
-  echo ""
-  echo "OK ========================================================================="
-  echo ""
-  echo ""
-fi
-set -e
-cd elasticsearch-$ES_VERSION/plugins/search-guard-flx
-./sgctl.sh update-config sgconfig/
-
-set +e
-kill -SIGTERM $(cat elasticsearch-$ES_VERSION/es-smoketest-pid)
-exit 0
->>>>>>> 0850fe45
+exit $RET