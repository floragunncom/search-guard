--- conflicted
+++ resolved
@@ -37,7 +37,6 @@
 import com.floragunn.fluent.collections.ImmutableSet;
 import com.floragunn.searchguard.enterprise.dlsfls.RoleBasedFieldAuthorization.FlsRule;
 import com.floragunn.searchguard.enterprise.dlsfls.RoleBasedFieldMasking.FieldMaskingRule;
-import com.floragunn.searchsupport.dfm.MaskedFieldsConsumer;
 
 /**
  * Applies FLS and field masking while reading documents
@@ -48,8 +47,8 @@
     /**
      * Meta fields like _id get always included, regardless of settings
      */
-    private static final ImmutableSet<String> META_FIELDS = ImmutableSet.of(IndicesModule.getBuiltInMetadataFields()).with("_primary_term");
-
+    private static final  ImmutableSet<String> META_FIELDS = ImmutableSet.of(IndicesModule.getBuiltInMetadataFields()).with("_primary_term");
+    
     private final StoredFieldVisitor delegate;
     private final FlsRule flsRule;
     private final FieldMaskingRule fieldMaskingRule;
@@ -59,7 +58,7 @@
         this.delegate = delegate;
         this.flsRule = flsRule;
         this.fieldMaskingRule = fieldMaskingRule;
-
+        
         if (log.isDebugEnabled()) {
             log.debug("Created FlsStoredFieldVisitor for " + flsRule + "; " + fieldMaskingRule);
         }
@@ -70,15 +69,10 @@
 
         if (fieldInfo.name.equals("_source")) {
             try {
-<<<<<<< HEAD
-                if(delegate instanceof MaskedFieldsConsumer) {
-                    ((MaskedFieldsConsumer)delegate).binaryMaskedField(fieldInfo, DocumentFilter.filter(Format.JSON, value, flsRule, fieldMaskingRule), (f) -> fieldMaskingRule != null && fieldMaskingRule.get(f) != null);
-=======
                 if (delegate instanceof MaskedFieldsConsumer) {
                     ((MaskedFieldsConsumer) delegate).binaryMaskedField(fieldInfo,
                             DocumentFilter.filter(Format.JSON, value, flsRule, fieldMaskingRule),
                             (f) -> fieldMaskingRule != null && fieldMaskingRule.get(f) != null);
->>>>>>> 0850fe45
                 } else {
                     delegate.binaryField(fieldInfo, DocumentFilter.filter(Format.JSON, value, flsRule, fieldMaskingRule));
                 }
@@ -106,13 +100,8 @@
         FieldMaskingRule.Field field = this.fieldMaskingRule.get(fieldInfo.name);
 
         if (field != null) {
-<<<<<<< HEAD
-            if(delegate instanceof MaskedFieldsConsumer) {
-                ((MaskedFieldsConsumer)delegate).stringMaskedField(fieldInfo, field.apply(value));
-=======
             if (delegate instanceof MaskedFieldsConsumer) {
                 ((MaskedFieldsConsumer) delegate).stringMaskedField(fieldInfo, field.apply(value));
->>>>>>> 0850fe45
             } else {
                 delegate.stringField(fieldInfo, field.apply(value));
             }
@@ -188,7 +177,7 @@
         @SuppressWarnings("incomplete-switch")
         private void copy() throws IOException {
             boolean skipNext = false;
-
+            
             for (JsonToken token = parser.currentToken() != null ? parser.currentToken() : parser.nextToken(); token != null; token = parser
                     .nextToken()) {
 
@@ -223,8 +212,8 @@
                     case FIELD_NAME:
                         this.currentName = parser.currentName();
                         this.fullCurrentName = this.fullParentName == null ? this.currentName : this.fullParentName + "." + this.currentName;
-
-                        if (META_FIELDS.contains(fullCurrentName) || flsRule.isAllowed(fullCurrentName)) {
+                        
+                        if (META_FIELDS.contains(fullCurrentName) || flsRule.isAllowed(fullCurrentName)) {                       
                             generator.writeFieldName(parser.currentName());
                         } else {
                             skipNext = true;
