/*
 * Copyright 2016-2018 by floragunn GmbH - All rights reserved
 *
 *
 * Unless required by applicable law or agreed to in writing, software
 * distributed here is distributed on an "AS IS" BASIS,
 * WITHOUT WARRANTIES OR CONDITIONS OF ANY KIND, either express or implied.
 *
 * This software is free of charge for non-commercial and academic use.
 * For commercial use in a production environment you have to obtain a license
 * from https://floragunn.com
 *
 */

package com.floragunn.searchguard.enterprise.auditlog.compliance;

import java.io.File;
import java.net.URL;
import java.nio.file.Files;
import java.time.Duration;

import com.floragunn.searchguard.action.configupdate.ConfigUpdateAction;
import com.floragunn.searchguard.action.configupdate.ConfigUpdateRequest;
import com.floragunn.searchguard.action.configupdate.ConfigUpdateResponse;
import com.floragunn.searchguard.auditlog.AuditLog;
import com.floragunn.searchguard.configuration.CType;
import com.floragunn.searchguard.sgctl.SgctlTool;
import com.floragunn.searchguard.user.User;
import org.apache.http.Header;
import org.apache.http.HttpStatus;
import org.elasticsearch.action.admin.indices.create.CreateIndexRequest;
import org.elasticsearch.action.get.GetRequest;
import org.elasticsearch.action.index.IndexRequest;
import org.elasticsearch.action.support.WriteRequest.RefreshPolicy;
import org.elasticsearch.client.internal.Client;
import org.elasticsearch.common.settings.Settings;
import org.elasticsearch.common.util.concurrent.ThreadContext;
<<<<<<< HEAD
=======
import org.elasticsearch.xcontent.XContentType;
>>>>>>> 0850fe45
import org.junit.Assert;
import org.junit.ClassRule;
import org.junit.Ignore;
import org.junit.Test;

import com.floragunn.searchguard.enterprise.auditlog.AbstractAuditlogiUnitTest;
import com.floragunn.searchguard.enterprise.auditlog.integration.TestAuditlogImpl;
import com.floragunn.searchguard.legacy.test.DynamicSgConfig;
import com.floragunn.searchguard.legacy.test.RestHelper;
import com.floragunn.searchguard.legacy.test.RestHelper.HttpResponse;
import com.floragunn.searchguard.support.ConfigConstants;
import com.floragunn.searchguard.test.helper.cluster.ClusterConfiguration;
import com.floragunn.searchguard.test.helper.cluster.FileHelper;
import com.floragunn.searchguard.test.helper.cluster.JavaSecurityTestSetup;
import com.floragunn.searchsupport.junit.AsyncAssert;

public class ComplianceAuditlogTest extends AbstractAuditlogiUnitTest {

    @ClassRule 
    public static JavaSecurityTestSetup javaSecurity = new JavaSecurityTestSetup();
    
    @Test
    public void testSourceFilter() throws Exception {

        Settings additionalSettings = Settings.builder()
                .put("searchguard.audit.type", TestAuditlogImpl.class.getName())
                .put(ConfigConstants.SEARCHGUARD_AUDIT_ENABLE_TRANSPORT, true)
                .put(ConfigConstants.SEARCHGUARD_AUDIT_RESOLVE_BULK_REQUESTS, true)
                .put(ConfigConstants.SEARCHGUARD_COMPLIANCE_HISTORY_EXTERNAL_CONFIG_ENABLED, false)
                //.put(ConfigConstants.SEARCHGUARD_COMPLIANCE_HISTORY_WRITE_WATCHED_INDICES, "emp")
                .put(ConfigConstants.SEARCHGUARD_COMPLIANCE_HISTORY_READ_WATCHED_FIELDS, "emp")
                .put(ConfigConstants.SEARCHGUARD_AUDIT_CONFIG_DISABLED_TRANSPORT_CATEGORIES, "authenticated,GRANTED_PRIVILEGES")
                .put(ConfigConstants.SEARCHGUARD_AUDIT_CONFIG_DISABLED_REST_CATEGORIES, "authenticated,GRANTED_PRIVILEGES")
                .put("searchguard.audit.threadpool.size", 0)
                .build();

        setup(additionalSettings);
        final boolean sendHTTPClientCertificate = rh.sendHTTPClientCertificate;
        final String keystore = rh.keystore;
        rh.sendHTTPClientCertificate = true;
        rh.keystore = "auditlog/kirk-keystore.jks";
        rh.executePutRequest("emp/_doc/0?refresh", "{\"Designation\" : \"CEO\", \"Gender\" : \"female\", \"Salary\" : 100}", new Header[0]);
        rh.executePutRequest("emp/_doc/1?refresh", "{\"Designation\" : \"IT\", \"Gender\" : \"male\", \"Salary\" : 200}", new Header[0]);
        rh.executePutRequest("emp/_doc/2?refresh", "{\"Designation\" : \"IT\", \"Gender\" : \"female\", \"Salary\" : 300}", new Header[0]);
        rh.sendHTTPClientCertificate = sendHTTPClientCertificate;
        rh.keystore = keystore;

        //System.out.println("#### test source includes");
        String search = "{" +
                "   \"_source\":[" +
                "      \"Gender\""+
                "   ]," +
                "   \"from\":0," +
                "   \"size\":3," +
                "   \"query\":{" +
                "      \"term\":{" +
                "         \"Salary\": 300" +
                "      }" +
                "   }" +
                "}";
        
        TestAuditlogImpl.clear();
        HttpResponse response = rh.executePostRequest("_search?pretty", search, encodeBasicHeader("admin", "admin"));
        Assert.assertEquals(HttpStatus.SC_OK, response.getStatusCode());
        //System.out.println(response.getBody());
        AsyncAssert.awaitAssert("Messages arrived", () -> TestAuditlogImpl.messages.size() >= 1, Duration.ofSeconds(2));
        //System.out.println(TestAuditlogImpl.sb.toString());
        Assert.assertTrue(TestAuditlogImpl.sb.toString().contains("COMPLIANCE_DOC_READ"));
        Assert.assertFalse(TestAuditlogImpl.sb.toString().contains("Designation"));
        Assert.assertFalse(TestAuditlogImpl.sb.toString().contains("Salary"));
        Assert.assertTrue(TestAuditlogImpl.sb.toString().contains("Gender"));
        Assert.assertTrue(validateMsgs(TestAuditlogImpl.messages));
    }
    
    @Test
    public void testSourceFilterMsearch() throws Exception {

        Settings additionalSettings = Settings.builder()
                .put("searchguard.audit.type", TestAuditlogImpl.class.getName())
                .put(ConfigConstants.SEARCHGUARD_AUDIT_ENABLE_TRANSPORT, true)
                .put(ConfigConstants.SEARCHGUARD_AUDIT_RESOLVE_BULK_REQUESTS, true)
                .put(ConfigConstants.SEARCHGUARD_COMPLIANCE_HISTORY_EXTERNAL_CONFIG_ENABLED, false)
                //.put(ConfigConstants.SEARCHGUARD_COMPLIANCE_HISTORY_WRITE_WATCHED_INDICES, "emp")
                .put(ConfigConstants.SEARCHGUARD_COMPLIANCE_HISTORY_READ_WATCHED_FIELDS, "emp")
                .put(ConfigConstants.SEARCHGUARD_AUDIT_CONFIG_DISABLED_TRANSPORT_CATEGORIES, "authenticated,GRANTED_PRIVILEGES")
                .put(ConfigConstants.SEARCHGUARD_AUDIT_CONFIG_DISABLED_REST_CATEGORIES, "authenticated,GRANTED_PRIVILEGES")
                .put("searchguard.audit.threadpool.size", 0)
                .build();

        setup(additionalSettings);
        final boolean sendHTTPClientCertificate = rh.sendHTTPClientCertificate;
        final String keystore = rh.keystore;
        rh.sendHTTPClientCertificate = true;
        rh.keystore = "auditlog/kirk-keystore.jks";
        rh.executePutRequest("emp/_doc/0?refresh", "{\"Designation\" : \"CEO\", \"Gender\" : \"female\", \"Salary\" : 100}", new Header[0]);
        rh.executePutRequest("emp/_doc/1?refresh", "{\"Designation\" : \"IT\", \"Gender\" : \"male\", \"Salary\" : 200}", new Header[0]);
        rh.executePutRequest("emp/_doc/2?refresh", "{\"Designation\" : \"IT\", \"Gender\" : \"female\", \"Salary\" : 300}", new Header[0]);
        rh.sendHTTPClientCertificate = sendHTTPClientCertificate;
        rh.keystore = keystore;

        //System.out.println("#### test source includes");
        String search = "{}"+System.lineSeparator()
                + "{" +
                "   \"_source\":[" +
                "      \"Gender\""+
                "   ]," +
                "   \"from\":0," +
                "   \"size\":3," +
                "   \"query\":{" +
                "      \"term\":{" +
                "         \"Salary\": 300" +
                "      }" +
                "   }" +
                "}"+System.lineSeparator()+
                
                "{}"+System.lineSeparator()
                + "{" +
                "   \"_source\":[" +
                "      \"Designation\""+
                "   ]," +
                "   \"from\":0," +
                "   \"size\":3," +
                "   \"query\":{" +
                "      \"term\":{" +
                "         \"Salary\": 200" +
                "      }" +
                "   }" +
                "}"+System.lineSeparator();

        TestAuditlogImpl.clear();
        HttpResponse response = rh.executePostRequest("_msearch?pretty", search, encodeBasicHeader("admin", "admin"));
        assertNotContains(response, "*exception*");
        Assert.assertEquals(HttpStatus.SC_OK, response.getStatusCode());
        
        AsyncAssert.awaitAssert("Messages arrived", () -> TestAuditlogImpl.messages.size() == 2, Duration.ofSeconds(3));
        //System.out.println(TestAuditlogImpl.sb.toString());        
        Assert.assertTrue(TestAuditlogImpl.sb.toString().contains("COMPLIANCE_DOC_READ"));
        Assert.assertFalse(TestAuditlogImpl.sb.toString().contains("Salary"));
        Assert.assertTrue(TestAuditlogImpl.sb.toString().contains("Gender"));
        Assert.assertTrue(TestAuditlogImpl.sb.toString().contains("Designation"));
        Assert.assertTrue(validateMsgs(TestAuditlogImpl.messages));
    }

    @Test
    public void testExternalConfig() throws Exception {

        Settings additionalSettings = Settings.builder()
                .put("searchguard.audit.type", TestAuditlogImpl.class.getName())
                .put(ConfigConstants.SEARCHGUARD_AUDIT_ENABLE_TRANSPORT, false)
                .put(ConfigConstants.SEARCHGUARD_AUDIT_ENABLE_REST, false)
                .put(ConfigConstants.SEARCHGUARD_AUDIT_RESOLVE_BULK_REQUESTS, false)
                .put(ConfigConstants.SEARCHGUARD_COMPLIANCE_HISTORY_EXTERNAL_CONFIG_ENABLED, true)
                .put(ConfigConstants.SEARCHGUARD_COMPLIANCE_HISTORY_EXTERNAL_CONFIG_ENV_VARS_ENABLED, false)
                .put(ConfigConstants.SEARCHGUARD_COMPLIANCE_HISTORY_INTERNAL_CONFIG_ENABLED, false)
                .put(ConfigConstants.SEARCHGUARD_AUDIT_CONFIG_DISABLED_TRANSPORT_CATEGORIES, "authenticated,GRANTED_PRIVILEGES")
                .put(ConfigConstants.SEARCHGUARD_AUDIT_CONFIG_DISABLED_REST_CATEGORIES, "authenticated,GRANTED_PRIVILEGES")
                .put("searchguard.audit.threadpool.size", 0)
                .build();

        TestAuditlogImpl.clear();
        
        setup(additionalSettings);
        
        try (Client tc = getPrivilegedInternalNodeClient()) {

            for(IndexRequest ir: new DynamicSgConfig().setSgRoles("sg_roles_2.yml").getDynamicConfig(getResourceFolder())) {
                tc.index(ir).actionGet();
            }
            
        }
        
        HttpResponse response = rh.executeGetRequest("_search?pretty", encodeBasicHeader("admin", "admin"));
        Assert.assertEquals(HttpStatus.SC_OK, response.getStatusCode());
        //System.out.println(response.getBody());
        AsyncAssert.awaitAssert("Messages arrived", () -> TestAuditlogImpl.messages.size() == 3, Duration.ofSeconds(2));
        //System.out.println(TestAuditlogImpl.sb.toString());
        Assert.assertEquals(3, TestAuditlogImpl.messages.size());
        Assert.assertTrue(TestAuditlogImpl.sb.toString().contains("external_configuration"));
        Assert.assertTrue(TestAuditlogImpl.sb.toString().contains("COMPLIANCE_EXTERNAL_CONFIG"));
        Assert.assertTrue(TestAuditlogImpl.sb.toString().contains("elasticsearch_yml"));
        Assert.assertTrue(validateMsgs(TestAuditlogImpl.messages));
    }

    @Test
    public void testUpdate() throws Exception {

        Settings additionalSettings = Settings.builder()
                .put("searchguard.audit.type", TestAuditlogImpl.class.getName())
                .put(ConfigConstants.SEARCHGUARD_AUDIT_ENABLE_TRANSPORT, false)
                .put(ConfigConstants.SEARCHGUARD_AUDIT_ENABLE_REST, false)
                .put(ConfigConstants.SEARCHGUARD_AUDIT_RESOLVE_BULK_REQUESTS, true)
                .put(ConfigConstants.SEARCHGUARD_COMPLIANCE_HISTORY_EXTERNAL_CONFIG_ENABLED, false)
                .put(ConfigConstants.SEARCHGUARD_COMPLIANCE_HISTORY_INTERNAL_CONFIG_ENABLED, false)
                .put(ConfigConstants.SEARCHGUARD_COMPLIANCE_HISTORY_WRITE_WATCHED_INDICES, "finance")
                .put(ConfigConstants.SEARCHGUARD_COMPLIANCE_HISTORY_READ_WATCHED_FIELDS, "humanresources,Designation,FirstName,LastName")
                .put("searchguard.audit.threadpool.size", 0)
                .build();
        
        setup(additionalSettings);
        
        
        try (Client tc = getPrivilegedInternalNodeClient()) {

            tc.prepareIndex("humanresources").setId("100")
            .setRefreshPolicy(RefreshPolicy.IMMEDIATE)
            .setSource("Age", 456)
            .execute()
            .actionGet();
        }
        
        TestAuditlogImpl.clear();
        
        String body = "{\"doc\": {\"Age\":123}}";
        
        HttpResponse response = rh.executePostRequest("humanresources/_update/100?pretty", body, encodeBasicHeader("admin", "admin"));
        Assert.assertEquals(HttpStatus.SC_OK, response.getStatusCode());
        //System.out.println(response.getBody());
        Thread.sleep(1500);
        Assert.assertTrue(TestAuditlogImpl.messages.isEmpty());
        Assert.assertTrue(validateMsgs(TestAuditlogImpl.messages));
    }
    
    @Test
    @Ignore("Purpose of this test not clear")
    public void testUpdatePerf() throws Exception {

        Settings additionalSettings = Settings.builder()
                .put("searchguard.audit.type", TestAuditlogImpl.class.getName())
                .put(ConfigConstants.SEARCHGUARD_AUDIT_ENABLE_TRANSPORT, false)
                .put(ConfigConstants.SEARCHGUARD_AUDIT_ENABLE_REST, false)
                .put(ConfigConstants.SEARCHGUARD_AUDIT_RESOLVE_BULK_REQUESTS, true)
                .put(ConfigConstants.SEARCHGUARD_COMPLIANCE_HISTORY_EXTERNAL_CONFIG_ENABLED, false)
                .put(ConfigConstants.SEARCHGUARD_COMPLIANCE_HISTORY_INTERNAL_CONFIG_ENABLED, false)
                .put(ConfigConstants.SEARCHGUARD_COMPLIANCE_HISTORY_WRITE_WATCHED_INDICES, "humanresources")
                .put(ConfigConstants.SEARCHGUARD_COMPLIANCE_HISTORY_READ_WATCHED_FIELDS, "humanresources,*")
                .put("searchguard.audit.threadpool.size", 0)
                .build();
        
        setup(additionalSettings);
        TestAuditlogImpl.clear();

        for(int i=0; i<50; i++) {
            HttpResponse response = rh.executePostRequest("humanresources/_doc/"+i+"", "{\"customer\": {\"Age\":"+i+"}}", encodeBasicHeader("admin", "admin"));
            Assert.assertEquals(HttpStatus.SC_CREATED, response.getStatusCode());
            response = rh.executePostRequest("humanresources/_doc/"+i+"", "{\"customer\": {\"Age\":"+(i+2)+"}}", encodeBasicHeader("admin", "admin"));
            Assert.assertEquals(HttpStatus.SC_OK, response.getStatusCode());
            response = rh.executePostRequest("humanresources/_update/"+i+"?pretty", "{\"doc\": {\"doesel\":"+(i+3)+"}}", encodeBasicHeader("admin", "admin"));
            Assert.assertEquals(HttpStatus.SC_OK, response.getStatusCode());
        }

        Thread.sleep(1500);
        Assert.assertTrue(TestAuditlogImpl.messages.isEmpty());
        Assert.assertTrue(validateMsgs(TestAuditlogImpl.messages));
    }
    
    @Test
    public void testWriteHistory() throws Exception {

        Settings additionalSettings = Settings.builder()
                .put("searchguard.audit.type", TestAuditlogImpl.class.getName())
                .put(ConfigConstants.SEARCHGUARD_AUDIT_ENABLE_TRANSPORT, false)
                .put(ConfigConstants.SEARCHGUARD_AUDIT_ENABLE_REST, false)
                .put(ConfigConstants.SEARCHGUARD_AUDIT_RESOLVE_BULK_REQUESTS, true)
                .put(ConfigConstants.SEARCHGUARD_COMPLIANCE_HISTORY_WRITE_LOG_DIFFS, true)
                .put(ConfigConstants.SEARCHGUARD_COMPLIANCE_HISTORY_WRITE_WATCHED_INDICES, "humanresources")
                .put("searchguard.audit.threadpool.size", 0)
                .build();
        
        setup(additionalSettings);
        
        
        try (Client tc = getPrivilegedInternalNodeClient()) {
            tc.prepareIndex("humanresources").setId("100")
            .setRefreshPolicy(RefreshPolicy.IMMEDIATE)
            .setSource("Age", 456)
            .execute()
            .actionGet();
        }
        
        TestAuditlogImpl.clear();
        
        String body = "{\"doc\": {\"Age\":123}}";
        
        HttpResponse response = rh.executePostRequest("humanresources/_update/100?pretty", body, encodeBasicHeader("admin", "admin"));
        Assert.assertEquals(HttpStatus.SC_OK, response.getStatusCode());
        //System.out.println(response.getBody());
        AsyncAssert.awaitAssert("Messages arrived", () -> TestAuditlogImpl.sb.toString().split(".*audit_compliance_diff_content.*replace.*").length == 2, Duration.ofSeconds(2));
        //System.out.println(TestAuditlogImpl.sb.toString());
        
        body = "{\"Age\":555}";
        TestAuditlogImpl.clear();
        response = rh.executePostRequest("humanresources/_doc/100?pretty", body, encodeBasicHeader("admin", "admin"));
        Assert.assertEquals(HttpStatus.SC_OK, response.getStatusCode());
        //System.out.println(response.getBody());
        AsyncAssert.awaitAssert("Messages arrived", () -> TestAuditlogImpl.sb.toString().split(".*audit_compliance_diff_content.*replace.*").length == 2, Duration.ofSeconds(2));
        //System.out.println(TestAuditlogImpl.sb.toString());
    }

    @Test
    public void testReadWriteSource() throws Exception {

        Settings additionalSettings = Settings.builder()
                .put("searchguard.audit.type", TestAuditlogImpl.class.getName())
                .put(ConfigConstants.SEARCHGUARD_AUDIT_ENABLE_TRANSPORT, false)
                .put(ConfigConstants.SEARCHGUARD_AUDIT_ENABLE_REST, false)
                .put(ConfigConstants.SEARCHGUARD_AUDIT_RESOLVE_BULK_REQUESTS, true)
                .put(ConfigConstants.SEARCHGUARD_COMPLIANCE_HISTORY_WRITE_WATCHED_INDICES, "humanresources")
                .put(ConfigConstants.SEARCHGUARD_COMPLIANCE_HISTORY_READ_WATCHED_FIELDS,"/(?!\\.).+/")
                .put("searchguard.audit.threadpool.size", 0)
                .build();

        setup(additionalSettings);


        try (Client tc = getPrivilegedInternalNodeClient()) {
            tc.prepareIndex("humanresources").setId("100")
                    .setRefreshPolicy(RefreshPolicy.IMMEDIATE)
                    .setSource("Age", 456)
                    .execute()
                    .actionGet();
        }

        TestAuditlogImpl.clear();

        String body = "{\"doc\": {\"Age\":123}}";

        HttpResponse response = rh.executePostRequest("humanresources/_update/100?pretty", body, encodeBasicHeader("admin", "admin"));
        Assert.assertEquals(HttpStatus.SC_OK, response.getStatusCode());
        AsyncAssert.awaitAssert("Messages arrived: "+TestAuditlogImpl.sb.toString(), () -> TestAuditlogImpl.sb.toString().split("\\\\\"Age\\\\\":123").length == 2, Duration.ofSeconds(2));

        body = "{\"Age\":555}";
        TestAuditlogImpl.clear();
        response = rh.executePostRequest("humanresources/_doc/100?pretty", body, encodeBasicHeader("admin", "admin"));
        Assert.assertEquals(HttpStatus.SC_OK, response.getStatusCode());
        AsyncAssert.awaitAssert("Messages arrived: "+TestAuditlogImpl.sb.toString(), () -> TestAuditlogImpl.sb.toString().split("\\\\\"Age\\\\\":555").length == 2, Duration.ofSeconds(2));

        TestAuditlogImpl.clear();
        response = rh.executeGetRequest("humanresources/_doc/100?pretty", encodeBasicHeader("admin", "admin"));
        Assert.assertEquals(HttpStatus.SC_OK, response.getStatusCode());
        AsyncAssert.awaitAssert("Messages arrived: "+TestAuditlogImpl.sb.toString(), () -> TestAuditlogImpl.sb.toString().split("\\\\\"Age\\\\\":\\\\\"555\\\\\"").length == 2, Duration.ofSeconds(2));
    }

    @Test
    public void testReadWriteDfm() throws Exception {

        Settings additionalSettings = Settings.builder()
                .put("searchguard.audit.type", TestAuditlogImpl.class.getName())
                .put(ConfigConstants.SEARCHGUARD_AUDIT_ENABLE_TRANSPORT, false)
                .put(ConfigConstants.SEARCHGUARD_AUDIT_ENABLE_REST, false)
                .put(ConfigConstants.SEARCHGUARD_AUDIT_RESOLVE_BULK_REQUESTS, true)
                .put(ConfigConstants.SEARCHGUARD_COMPLIANCE_HISTORY_READ_METADATA_ONLY, true)
                .put(ConfigConstants.SEARCHGUARD_COMPLIANCE_HISTORY_READ_WATCHED_FIELDS,"/(?!\\.).+/")
                .put("searchguard.audit.threadpool.size", 0)
                .build();

        setup(additionalSettings);


        try (Client tc = getPrivilegedInternalNodeClient()) {
            tc.prepareIndex("humanresources").setId("100")
                    .setRefreshPolicy(RefreshPolicy.IMMEDIATE)
                    .setSource("Designation", "CEO", "Plz", "10977", "FirstName",
                            "Alex", "LastName", "Doe",
                            "Address", "Suitland-Silver Hill, MD",
                            "Status", "active")
                    .execute()
                    .actionGet();
        }


        HttpResponse response = rh.executeGetRequest("humanresources/_search?pretty", encodeBasicHeader("fls_audit", "admin"));
        Assert.assertEquals(HttpStatus.SC_OK, response.getStatusCode());
        AsyncAssert.awaitAssert("Messages arrived: "+TestAuditlogImpl.sb.toString(), () -> !TestAuditlogImpl.sb.toString().contains("FirstName"), Duration.ofSeconds(2));
        TestAuditlogImpl.clear();

        response = rh.executeGetRequest("humanresources/_doc/100?pretty", encodeBasicHeader("fls_audit", "admin"));
        Assert.assertEquals(HttpStatus.SC_OK, response.getStatusCode());
        AsyncAssert.awaitAssert("Messages arrived: "+TestAuditlogImpl.sb.toString(), () -> !TestAuditlogImpl.sb.toString().contains("FirstName"), Duration.ofSeconds(2));
    }

    @Test
    public void testReadWriteSourceSgIndex() throws Exception {

        Settings additionalSettings = Settings.builder()
                .put("searchguard.audit.type", TestAuditlogImpl.class.getName())
                .put(ConfigConstants.SEARCHGUARD_AUDIT_ENABLE_TRANSPORT, false)
                .put(ConfigConstants.SEARCHGUARD_AUDIT_ENABLE_REST, false)
                .put(ConfigConstants.SEARCHGUARD_AUDIT_RESOLVE_BULK_REQUESTS, true)
                .put(ConfigConstants.SEARCHGUARD_COMPLIANCE_HISTORY_INTERNAL_CONFIG_ENABLED,true)
                .put("searchguard.audit.threadpool.size", 0)
                .build();

        setup(additionalSettings);
        TestAuditlogImpl.clear();
        System.out.println("=== Start Test ===");
        initializeSgIndex(getNodeClient(), new DynamicSgConfig());
        AsyncAssert.awaitAssert("Messages arrived: "+TestAuditlogImpl.sb.toString(),
                () ->
                        !TestAuditlogImpl.sb.toString().contains("eyJfc") &&
                                TestAuditlogImpl.sb.toString().contains("COMPLIANCE_INTERNAL_CONFIG_READ") &&
                                TestAuditlogImpl.sb.toString().contains("COMPLIANCE_INTERNAL_CONFIG_WRITE") &&
                                TestAuditlogImpl.sb.toString().contains("sg_all_access") &&
                                TestAuditlogImpl.sb.toString().contains("internalusers")
                ,
                Duration.ofSeconds(2));
    }

    @Test
    public void testReadWriteSourceSgIndexSgctl() throws Exception {

        Settings additionalSettings = Settings.builder()
                .put("searchguard.audit.type", TestAuditlogImpl.class.getName())
                .put(ConfigConstants.SEARCHGUARD_AUDIT_ENABLE_TRANSPORT, false)
                .put(ConfigConstants.SEARCHGUARD_AUDIT_ENABLE_REST, false)
                .put(ConfigConstants.SEARCHGUARD_AUDIT_RESOLVE_BULK_REQUESTS, true)
                .put(ConfigConstants.SEARCHGUARD_COMPLIANCE_HISTORY_INTERNAL_CONFIG_ENABLED,true)
                .put("searchguard.allow_default_init_sgindex",false)
                .put("searchguard.audit.threadpool.size", 0)
                .build();

        setup(additionalSettings);
        TestAuditlogImpl.clear();
        System.out.println("=== Start Test ===");

        URL url = this.getClass().getResource("/" + getResourceFolder()+"/kirk.key.pem");
        String path = new File(url.toURI()).getParent();

        final String configDir = Files.createTempDirectory("sgctl-test-config").toString();
        int rc = SgctlTool.exec("connect", "-h", clusterInfo.httpHost, "-p", String.valueOf(clusterInfo.httpPort), "--cert", path+"/kirk.crtfull.pem",
                "--key", path+"/kirk.key.pem", "--ca-cert", path+"/root-ca.pem", "--debug", "--sgctl-config-dir", configDir);

        Assert.assertEquals(0, rc);
        rc = SgctlTool.exec("update-config", "--sgctl-config-dir", configDir, "--debug", path+"/sg_config.yml", path+"/sg_roles.yml", path+"/sg_internal_users.yml");
        Assert.assertEquals(0, rc);
        AsyncAssert.awaitAssert("Messages arrived: "+TestAuditlogImpl.sb.toString(),
                () ->
                        !TestAuditlogImpl.sb.toString().contains("eyJfc") &&
                                TestAuditlogImpl.sb.toString().contains("COMPLIANCE_INTERNAL_CONFIG_WRITE") &&
                                TestAuditlogImpl.sb.toString().contains("sg_all_access") &&
                                TestAuditlogImpl.sb.toString().contains("internalusers")
                ,
                Duration.ofSeconds(2));

        TestAuditlogImpl.clear();
        final String outputDir = Files.createTempDirectory("sgctl-test-output").toString();
        rc = SgctlTool.exec("get-config", "--sgctl-config-dir", configDir, "--debug", "-o", outputDir);
        Assert.assertEquals(0, rc);
        AsyncAssert.awaitAssert("Messages arrived: "+TestAuditlogImpl.sb.toString(),
                () ->
                        !TestAuditlogImpl.sb.toString().contains("eyJfc") &&
                                TestAuditlogImpl.sb.toString().contains("COMPLIANCE_INTERNAL_CONFIG_READ") &&
                                TestAuditlogImpl.sb.toString().contains("sg_all_access") &&
                                TestAuditlogImpl.sb.toString().contains("internalusers")
                ,
                Duration.ofSeconds(5));

        TestAuditlogImpl.clear();
        rc = SgctlTool.exec("get-config", "--sgctl-config-dir", configDir, "--debug", "-o", outputDir);
        Assert.assertEquals(0, rc);
        AsyncAssert.awaitAssert("Messages arrived: "+TestAuditlogImpl.sb.toString(),
                () ->
                        !TestAuditlogImpl.sb.toString().contains("eyJfc") &&
                                TestAuditlogImpl.sb.toString().contains("COMPLIANCE_INTERNAL_CONFIG_READ") &&
                                TestAuditlogImpl.sb.toString().contains("sg_all_access") &&
                                TestAuditlogImpl.sb.toString().contains("internalusers")
                ,
                Duration.ofSeconds(5));

    }

    private void initializeSgIndex(Client tc, DynamicSgConfig sgconfig) {
        try (ThreadContext.StoredContext ctx = tc.threadPool().getThreadContext().stashContext()) {
            tc.threadPool().getThreadContext().putTransient(ConfigConstants.SG_USER, new User("dummyuser"));
            tc.threadPool().getThreadContext().putTransient(ConfigConstants.SG_ORIGIN, AuditLog.Origin.TRANSPORT.name());
            tc.threadPool().getThreadContext().putHeader(ConfigConstants.SG_CONF_REQUEST_HEADER, "true");

            for (IndexRequest ir : sgconfig.getDynamicConfig(getResourceFolder())) {
                tc.index(ir).actionGet();
                tc.get(new GetRequest(ir.index(), ir.id())).actionGet();
            }

            ConfigUpdateResponse cur = tc
                    .execute(ConfigUpdateAction.INSTANCE, new ConfigUpdateRequest(CType.lcStringValues().toArray(new String[0])))
                    .actionGet();

            Assert.assertFalse(cur.failures().toString(), cur.hasFailures());
        }
    }
    
    @Test
    public void testImmutableIndex() throws Exception {
        Settings settings = Settings.builder()
                .put(ConfigConstants.SEARCHGUARD_COMPLIANCE_IMMUTABLE_INDICES, "myindex1")
                .put(ConfigConstants.SEARCHGUARD_AUDIT_TYPE_DEFAULT, "debug").build();
        setup(Settings.EMPTY, new DynamicSgConfig(), settings, true, ClusterConfiguration.DEFAULT);

        try (Client tc = getPrivilegedInternalNodeClient()) {
            tc.admin().indices().create(new CreateIndexRequest("myindex1")
            .mapping(FileHelper.loadFile("mapping1.json"))).actionGet();
            tc.admin().indices().create(new CreateIndexRequest("myindex2")
            .mapping(FileHelper.loadFile("mapping1.json"))).actionGet();
        }

        RestHelper rh = nonSslRestHelper();
        //System.out.println("############ immutable 1");
        String data1 = FileHelper.loadFile("auditlog/data1.json");
        String data2 = FileHelper.loadFile("auditlog/data1mod.json");
        HttpResponse res = rh.executePutRequest("myindex1/_doc/1?refresh", data1, encodeBasicHeader("admin", "admin"));
        Assert.assertEquals(201, res.getStatusCode());
        res = rh.executePutRequest("myindex1/_doc/1?refresh", data2, encodeBasicHeader("admin", "admin"));
        Assert.assertEquals(403, res.getStatusCode());
        res = rh.executeDeleteRequest("myindex1/_doc/1?refresh", encodeBasicHeader("admin", "admin"));
        Assert.assertEquals(403, res.getStatusCode());
        res = rh.executeGetRequest("myindex1/_doc/1", encodeBasicHeader("admin", "admin"));
        Assert.assertEquals(200, res.getStatusCode());
        Assert.assertFalse(res.getBody().contains("city"));
        Assert.assertTrue(res.getBody().contains("\"found\":true,"));
        
        //System.out.println("############ immutable 2");
        res = rh.executePutRequest("myindex2/_doc/1?refresh", data1, encodeBasicHeader("admin", "admin"));
        Assert.assertEquals(201, res.getStatusCode());
        res = rh.executePutRequest("myindex2/_doc/1?refresh", data2, encodeBasicHeader("admin", "admin"));
        Assert.assertEquals(200, res.getStatusCode());
        res = rh.executeGetRequest("myindex2/_doc/1", encodeBasicHeader("admin", "admin"));
        Assert.assertTrue(res.getBody().contains("city"));
        res = rh.executeDeleteRequest("myindex2/_doc/1?refresh", encodeBasicHeader("admin", "admin"));
        Assert.assertEquals(200, res.getStatusCode());
        res = rh.executeGetRequest("myindex2/_doc/1", encodeBasicHeader("admin", "admin"));
        Assert.assertEquals(404, res.getStatusCode());
    }
<<<<<<< HEAD
=======
    
    
    @Test
    public void testInternalConfigRead() throws Exception {

        Settings settings = Settings.builder()
                .put("searchguard.audit.type", TestAuditlogImpl.class.getName())
                .put(ConfigConstants.SEARCHGUARD_AUDIT_ENABLE_TRANSPORT, true)
                .put(ConfigConstants.SEARCHGUARD_AUDIT_ENABLE_REST, true)
                .put(ConfigConstants.SEARCHGUARD_AUDIT_RESOLVE_BULK_REQUESTS, false)
                .put(ConfigConstants.SEARCHGUARD_COMPLIANCE_HISTORY_EXTERNAL_CONFIG_ENABLED, false)
                .put(ConfigConstants.SEARCHGUARD_COMPLIANCE_HISTORY_INTERNAL_CONFIG_ENABLED, true)
                .put(ConfigConstants.SEARCHGUARD_AUDIT_CONFIG_DISABLED_TRANSPORT_CATEGORIES, "authenticated,GRANTED_PRIVILEGES")
                .put(ConfigConstants.SEARCHGUARD_AUDIT_CONFIG_DISABLED_REST_CATEGORIES, "authenticated,GRANTED_PRIVILEGES")
                .put("searchguard.audit.threadpool.size", 0)
                .build();

        setup(Settings.EMPTY, new DynamicSgConfig(), settings, true, ClusterConfiguration.DEFAULT);
        TestAuditlogImpl.clear();
        
        try (Client tc = getInternalTransportClient()) {
           GetResponse response = tc.get(new GetRequest("searchguard").id("config").refresh(true).realtime(false)).actionGet();
            
           System.out.println(Strings.toString(response));
           
           Thread.sleep(500);
           System.out.println(TestAuditlogImpl.sb.toString());
           Assert.assertTrue(TestAuditlogImpl.messages.size()+"",TestAuditlogImpl.messages.size() == 1);      
           Assert.assertTrue(TestAuditlogImpl.sb.toString().contains("audit_request_effective_user"));
           Assert.assertTrue(TestAuditlogImpl.sb.toString().contains("COMPLIANCE_INTERNAL_CONFIG_READ"));
           Assert.assertFalse(TestAuditlogImpl.sb.toString().contains("COMPLIANCE_INTERNAL_CONFIG_WRITE"));
           Assert.assertFalse(TestAuditlogImpl.sb.toString().contains("UPDATE"));
           Assert.assertTrue(validateMsgs(TestAuditlogImpl.messages));
        }
    }

    @Test
    public void testReadWriteDfm() throws Exception {

        Settings additionalSettings = Settings.builder()
                .put("searchguard.audit.type", TestAuditlogImpl.class.getName())
                .put(ConfigConstants.SEARCHGUARD_AUDIT_ENABLE_TRANSPORT, false)
                .put(ConfigConstants.SEARCHGUARD_AUDIT_ENABLE_REST, false)
                .put(ConfigConstants.SEARCHGUARD_AUDIT_RESOLVE_BULK_REQUESTS, true)
                .put(ConfigConstants.SEARCHGUARD_COMPLIANCE_HISTORY_READ_METADATA_ONLY, true)
                .put(ConfigConstants.SEARCHGUARD_COMPLIANCE_HISTORY_READ_WATCHED_FIELDS,"/(?!\\.).+/")
                .put("searchguard.audit.threadpool.size", 0)
                .build();

        setup(additionalSettings);


        try (Client tc = getPrivilegedInternalNodeClient()) {
            tc.prepareIndex("humanresources","_doc").setId("100")
                    .setRefreshPolicy(RefreshPolicy.IMMEDIATE)
                    .setSource("Designation", "CEO", "Plz", "10977", "FirstName",
                            "Alex", "LastName", "Doe",
                            "Address", "Suitland-Silver Hill, MD",
                            "Status", "active")
                    .execute()
                    .actionGet();
        }


        HttpResponse response = rh.executeGetRequest("humanresources/_search?pretty", encodeBasicHeader("fls_audit", "admin"));
        Assert.assertEquals(HttpStatus.SC_OK, response.getStatusCode());
        AsyncAssert.awaitAssert("Messages arrived: "+TestAuditlogImpl.sb.toString(), () -> !TestAuditlogImpl.sb.toString().contains("FirstName"), Duration.ofSeconds(2));
        TestAuditlogImpl.clear();

        response = rh.executeGetRequest("humanresources/_doc/100?pretty", encodeBasicHeader("fls_audit", "admin"));
        Assert.assertEquals(HttpStatus.SC_OK, response.getStatusCode());
        AsyncAssert.awaitAssert("Messages arrived: "+TestAuditlogImpl.sb.toString(), () -> !TestAuditlogImpl.sb.toString().contains("FirstName"), Duration.ofSeconds(2));
    }

    @Test
    public void testReadWriteSource() throws Exception {

        Settings additionalSettings = Settings.builder()
                .put("searchguard.audit.type", TestAuditlogImpl.class.getName())
                .put(ConfigConstants.SEARCHGUARD_AUDIT_ENABLE_TRANSPORT, false)
                .put(ConfigConstants.SEARCHGUARD_AUDIT_ENABLE_REST, false)
                .put(ConfigConstants.SEARCHGUARD_AUDIT_RESOLVE_BULK_REQUESTS, true)
                .put(ConfigConstants.SEARCHGUARD_COMPLIANCE_HISTORY_WRITE_WATCHED_INDICES, "humanresources")
                .put(ConfigConstants.SEARCHGUARD_COMPLIANCE_HISTORY_READ_WATCHED_FIELDS,"/(?!\\.).+/")
                .put("searchguard.audit.threadpool.size", 0)
                .build();

        setup(additionalSettings);


        try (Client tc = getPrivilegedInternalNodeClient()) {
            tc.prepareIndex("humanresources","_doc").setId("100")
                    .setRefreshPolicy(RefreshPolicy.IMMEDIATE)
                    .setSource("Age", 456)
                    .execute()
                    .actionGet();
        }

        TestAuditlogImpl.clear();

        String body = "{\"doc\": {\"Age\":123}}";

        HttpResponse response = rh.executePostRequest("humanresources/_update/100?pretty", body, encodeBasicHeader("admin", "admin"));
        Assert.assertEquals(HttpStatus.SC_OK, response.getStatusCode());
        AsyncAssert.awaitAssert("Messages arrived: "+TestAuditlogImpl.sb.toString(), () -> TestAuditlogImpl.sb.toString().split("\\\\\"Age\\\\\":123").length == 2, Duration.ofSeconds(2));

        body = "{\"Age\":555}";
        TestAuditlogImpl.clear();
        response = rh.executePostRequest("humanresources/_doc/100?pretty", body, encodeBasicHeader("admin", "admin"));
        Assert.assertEquals(HttpStatus.SC_OK, response.getStatusCode());
        AsyncAssert.awaitAssert("Messages arrived: "+TestAuditlogImpl.sb.toString(), () -> TestAuditlogImpl.sb.toString().split("\\\\\"Age\\\\\":555").length == 2, Duration.ofSeconds(2));

        TestAuditlogImpl.clear();
        response = rh.executeGetRequest("humanresources/_doc/100?pretty", encodeBasicHeader("admin", "admin"));
        Assert.assertEquals(HttpStatus.SC_OK, response.getStatusCode());
        AsyncAssert.awaitAssert("Messages arrived: "+TestAuditlogImpl.sb.toString(), () -> TestAuditlogImpl.sb.toString().split("\\\\\"Age\\\\\":\\\\\"555\\\\\"").length == 2, Duration.ofSeconds(2));
    }

    @Test
    public void testReadWriteSourceSgIndex() throws Exception {

        Settings additionalSettings = Settings.builder()
                .put("searchguard.audit.type", TestAuditlogImpl.class.getName())
                .put(ConfigConstants.SEARCHGUARD_AUDIT_ENABLE_TRANSPORT, false)
                .put(ConfigConstants.SEARCHGUARD_AUDIT_ENABLE_REST, false)
                .put(ConfigConstants.SEARCHGUARD_AUDIT_RESOLVE_BULK_REQUESTS, true)
                .put(ConfigConstants.SEARCHGUARD_COMPLIANCE_HISTORY_INTERNAL_CONFIG_ENABLED,true)
                .put("searchguard.audit.threadpool.size", 0)
                .build();

        setup(additionalSettings);
        TestAuditlogImpl.clear();
        initializeSgIndex(getNodeClient(), new DynamicSgConfig());
        AsyncAssert.awaitAssert("Messages arrived: "+TestAuditlogImpl.sb.toString(),
                () ->
                        !TestAuditlogImpl.sb.toString().contains("eyJfc") &&
                                TestAuditlogImpl.sb.toString().contains("COMPLIANCE_INTERNAL_CONFIG_READ") &&
                                TestAuditlogImpl.sb.toString().contains("COMPLIANCE_INTERNAL_CONFIG_WRITE") &&
                                TestAuditlogImpl.sb.toString().contains("sg_all_access") &&
                                TestAuditlogImpl.sb.toString().contains("internalusers")
                ,
                Duration.ofSeconds(5));
    }

    @Test
    public void testReadWriteSourceSgIndexSgctl() throws Exception {

        Settings additionalSettings = Settings.builder()
                .put("searchguard.audit.type", TestAuditlogImpl.class.getName())
                .put(ConfigConstants.SEARCHGUARD_AUDIT_ENABLE_TRANSPORT, false)
                .put(ConfigConstants.SEARCHGUARD_AUDIT_ENABLE_REST, false)
                .put(ConfigConstants.SEARCHGUARD_AUDIT_RESOLVE_BULK_REQUESTS, true)
                .put(ConfigConstants.SEARCHGUARD_COMPLIANCE_HISTORY_INTERNAL_CONFIG_ENABLED,true)
                .put("searchguard.allow_default_init_sgindex",false)
                .put("searchguard.audit.threadpool.size", 0)
                .build();

        setup(additionalSettings);
        TestAuditlogImpl.clear();

        URL url = this.getClass().getResource("/" + getResourceFolder()+"/kirk.key.pem");
        String path = new File(url.toURI()).getParent();

        final String configDir = Files.createTempDirectory("sgctl-test-config").toString();
        int rc = SgctlTool.exec("connect", "-h", clusterInfo.httpHost, "-p", String.valueOf(clusterInfo.httpPort), "--cert", path+"/kirk.crtfull.pem",
                "--key", path+"/kirk.key.pem", "--ca-cert", path+"/root-ca.pem", "--debug", "--sgctl-config-dir", configDir);

        Assert.assertEquals(0, rc);
        rc = SgctlTool.exec("update-config", "--sgctl-config-dir", configDir, "--debug", path+"/sg_config.yml", path+"/sg_roles.yml", path+"/sg_internal_users.yml");
        Assert.assertEquals(0, rc);
        AsyncAssert.awaitAssert("Messages arrived: "+TestAuditlogImpl.sb.toString(),
                () ->
                        !TestAuditlogImpl.sb.toString().contains("eyJfc") &&
                                TestAuditlogImpl.sb.toString().contains("COMPLIANCE_INTERNAL_CONFIG_WRITE") &&
                                TestAuditlogImpl.sb.toString().contains("sg_all_access") &&
                                TestAuditlogImpl.sb.toString().contains("internalusers")
                ,
                Duration.ofSeconds(2));

        TestAuditlogImpl.clear();
        final String outputDir = Files.createTempDirectory("sgctl-test-output").toString();
        rc = SgctlTool.exec("get-config", "--sgctl-config-dir", configDir, "--debug", "-o", outputDir);
        Assert.assertEquals(0, rc);
        AsyncAssert.awaitAssert("Messages arrived: "+TestAuditlogImpl.sb.toString(),
                () ->
                        !TestAuditlogImpl.sb.toString().contains("eyJfc") &&
                                TestAuditlogImpl.sb.toString().contains("COMPLIANCE_INTERNAL_CONFIG_READ") &&
                                TestAuditlogImpl.sb.toString().contains("sg_all_access") &&
                                TestAuditlogImpl.sb.toString().contains("internalusers")
                ,
                Duration.ofSeconds(5));

        TestAuditlogImpl.clear();
        rc = SgctlTool.exec("get-config", "--sgctl-config-dir", configDir, "--debug", "-o", outputDir);
        Assert.assertEquals(0, rc);
        AsyncAssert.awaitAssert("Messages arrived: "+TestAuditlogImpl.sb.toString(),
                () ->
                        !TestAuditlogImpl.sb.toString().contains("eyJfc") &&
                                TestAuditlogImpl.sb.toString().contains("COMPLIANCE_INTERNAL_CONFIG_READ") &&
                                TestAuditlogImpl.sb.toString().contains("sg_all_access") &&
                                TestAuditlogImpl.sb.toString().contains("internalusers")
                ,
                Duration.ofSeconds(5));

    }

    private void initializeSgIndex(Client tc, DynamicSgConfig sgconfig) {
        try (ThreadContext.StoredContext ctx = tc.threadPool().getThreadContext().stashContext()) {
            tc.threadPool().getThreadContext().putTransient(ConfigConstants.SG_USER, new User("dummyuser"));
            tc.threadPool().getThreadContext().putTransient(ConfigConstants.SG_ORIGIN, AuditLog.Origin.TRANSPORT.name());
            tc.threadPool().getThreadContext().putHeader(ConfigConstants.SG_CONF_REQUEST_HEADER, "true");

            for (IndexRequest ir : sgconfig.getDynamicConfig(getResourceFolder())) {
                tc.index(ir).actionGet();
                tc.get(new GetRequest(ir.index(), ir.id())).actionGet();
            }

            ConfigUpdateResponse cur = tc
                    .execute(ConfigUpdateAction.INSTANCE, new ConfigUpdateRequest(CType.lcStringValues().toArray(new String[0])))
                    .actionGet();

            Assert.assertFalse(cur.failures().toString(), cur.hasFailures());
        }
    }
>>>>>>> 0850fe45
}<|MERGE_RESOLUTION|>--- conflicted
+++ resolved
@@ -30,15 +30,13 @@
 import org.apache.http.HttpStatus;
 import org.elasticsearch.action.admin.indices.create.CreateIndexRequest;
 import org.elasticsearch.action.get.GetRequest;
+import org.elasticsearch.action.get.GetResponse;
 import org.elasticsearch.action.index.IndexRequest;
 import org.elasticsearch.action.support.WriteRequest.RefreshPolicy;
 import org.elasticsearch.client.internal.Client;
+import org.elasticsearch.common.Strings;
 import org.elasticsearch.common.settings.Settings;
 import org.elasticsearch.common.util.concurrent.ThreadContext;
-<<<<<<< HEAD
-=======
-import org.elasticsearch.xcontent.XContentType;
->>>>>>> 0850fe45
 import org.junit.Assert;
 import org.junit.ClassRule;
 import org.junit.Ignore;
@@ -433,7 +431,6 @@
 
         setup(additionalSettings);
         TestAuditlogImpl.clear();
-        System.out.println("=== Start Test ===");
         initializeSgIndex(getNodeClient(), new DynamicSgConfig());
         AsyncAssert.awaitAssert("Messages arrived: "+TestAuditlogImpl.sb.toString(),
                 () ->
@@ -461,7 +458,6 @@
 
         setup(additionalSettings);
         TestAuditlogImpl.clear();
-        System.out.println("=== Start Test ===");
 
         URL url = this.getClass().getResource("/" + getResourceFolder()+"/kirk.key.pem");
         String path = new File(url.toURI()).getParent();
@@ -569,11 +565,10 @@
         res = rh.executeGetRequest("myindex2/_doc/1", encodeBasicHeader("admin", "admin"));
         Assert.assertEquals(404, res.getStatusCode());
     }
-<<<<<<< HEAD
-=======
     
     
     @Test
+    @Ignore("Does not makes sense for ES 8 because no getInternalTransportClient()")
     public void testInternalConfigRead() throws Exception {
 
         Settings settings = Settings.builder()
@@ -590,210 +585,21 @@
 
         setup(Settings.EMPTY, new DynamicSgConfig(), settings, true, ClusterConfiguration.DEFAULT);
         TestAuditlogImpl.clear();
-        
-        try (Client tc = getInternalTransportClient()) {
+
+        /*try (Client tc = getInternalTransportClient()) {
            GetResponse response = tc.get(new GetRequest("searchguard").id("config").refresh(true).realtime(false)).actionGet();
             
-           System.out.println(Strings.toString(response));
+           System.out.println("res "+Strings.toString(response));
            
            Thread.sleep(500);
-           System.out.println(TestAuditlogImpl.sb.toString());
+           System.out.println("al "+TestAuditlogImpl.sb.toString());
            Assert.assertTrue(TestAuditlogImpl.messages.size()+"",TestAuditlogImpl.messages.size() == 1);      
            Assert.assertTrue(TestAuditlogImpl.sb.toString().contains("audit_request_effective_user"));
            Assert.assertTrue(TestAuditlogImpl.sb.toString().contains("COMPLIANCE_INTERNAL_CONFIG_READ"));
            Assert.assertFalse(TestAuditlogImpl.sb.toString().contains("COMPLIANCE_INTERNAL_CONFIG_WRITE"));
            Assert.assertFalse(TestAuditlogImpl.sb.toString().contains("UPDATE"));
            Assert.assertTrue(validateMsgs(TestAuditlogImpl.messages));
-        }
-    }
-
-    @Test
-    public void testReadWriteDfm() throws Exception {
-
-        Settings additionalSettings = Settings.builder()
-                .put("searchguard.audit.type", TestAuditlogImpl.class.getName())
-                .put(ConfigConstants.SEARCHGUARD_AUDIT_ENABLE_TRANSPORT, false)
-                .put(ConfigConstants.SEARCHGUARD_AUDIT_ENABLE_REST, false)
-                .put(ConfigConstants.SEARCHGUARD_AUDIT_RESOLVE_BULK_REQUESTS, true)
-                .put(ConfigConstants.SEARCHGUARD_COMPLIANCE_HISTORY_READ_METADATA_ONLY, true)
-                .put(ConfigConstants.SEARCHGUARD_COMPLIANCE_HISTORY_READ_WATCHED_FIELDS,"/(?!\\.).+/")
-                .put("searchguard.audit.threadpool.size", 0)
-                .build();
-
-        setup(additionalSettings);
-
-
-        try (Client tc = getPrivilegedInternalNodeClient()) {
-            tc.prepareIndex("humanresources","_doc").setId("100")
-                    .setRefreshPolicy(RefreshPolicy.IMMEDIATE)
-                    .setSource("Designation", "CEO", "Plz", "10977", "FirstName",
-                            "Alex", "LastName", "Doe",
-                            "Address", "Suitland-Silver Hill, MD",
-                            "Status", "active")
-                    .execute()
-                    .actionGet();
-        }
-
-
-        HttpResponse response = rh.executeGetRequest("humanresources/_search?pretty", encodeBasicHeader("fls_audit", "admin"));
-        Assert.assertEquals(HttpStatus.SC_OK, response.getStatusCode());
-        AsyncAssert.awaitAssert("Messages arrived: "+TestAuditlogImpl.sb.toString(), () -> !TestAuditlogImpl.sb.toString().contains("FirstName"), Duration.ofSeconds(2));
-        TestAuditlogImpl.clear();
-
-        response = rh.executeGetRequest("humanresources/_doc/100?pretty", encodeBasicHeader("fls_audit", "admin"));
-        Assert.assertEquals(HttpStatus.SC_OK, response.getStatusCode());
-        AsyncAssert.awaitAssert("Messages arrived: "+TestAuditlogImpl.sb.toString(), () -> !TestAuditlogImpl.sb.toString().contains("FirstName"), Duration.ofSeconds(2));
-    }
-
-    @Test
-    public void testReadWriteSource() throws Exception {
-
-        Settings additionalSettings = Settings.builder()
-                .put("searchguard.audit.type", TestAuditlogImpl.class.getName())
-                .put(ConfigConstants.SEARCHGUARD_AUDIT_ENABLE_TRANSPORT, false)
-                .put(ConfigConstants.SEARCHGUARD_AUDIT_ENABLE_REST, false)
-                .put(ConfigConstants.SEARCHGUARD_AUDIT_RESOLVE_BULK_REQUESTS, true)
-                .put(ConfigConstants.SEARCHGUARD_COMPLIANCE_HISTORY_WRITE_WATCHED_INDICES, "humanresources")
-                .put(ConfigConstants.SEARCHGUARD_COMPLIANCE_HISTORY_READ_WATCHED_FIELDS,"/(?!\\.).+/")
-                .put("searchguard.audit.threadpool.size", 0)
-                .build();
-
-        setup(additionalSettings);
-
-
-        try (Client tc = getPrivilegedInternalNodeClient()) {
-            tc.prepareIndex("humanresources","_doc").setId("100")
-                    .setRefreshPolicy(RefreshPolicy.IMMEDIATE)
-                    .setSource("Age", 456)
-                    .execute()
-                    .actionGet();
-        }
-
-        TestAuditlogImpl.clear();
-
-        String body = "{\"doc\": {\"Age\":123}}";
-
-        HttpResponse response = rh.executePostRequest("humanresources/_update/100?pretty", body, encodeBasicHeader("admin", "admin"));
-        Assert.assertEquals(HttpStatus.SC_OK, response.getStatusCode());
-        AsyncAssert.awaitAssert("Messages arrived: "+TestAuditlogImpl.sb.toString(), () -> TestAuditlogImpl.sb.toString().split("\\\\\"Age\\\\\":123").length == 2, Duration.ofSeconds(2));
-
-        body = "{\"Age\":555}";
-        TestAuditlogImpl.clear();
-        response = rh.executePostRequest("humanresources/_doc/100?pretty", body, encodeBasicHeader("admin", "admin"));
-        Assert.assertEquals(HttpStatus.SC_OK, response.getStatusCode());
-        AsyncAssert.awaitAssert("Messages arrived: "+TestAuditlogImpl.sb.toString(), () -> TestAuditlogImpl.sb.toString().split("\\\\\"Age\\\\\":555").length == 2, Duration.ofSeconds(2));
-
-        TestAuditlogImpl.clear();
-        response = rh.executeGetRequest("humanresources/_doc/100?pretty", encodeBasicHeader("admin", "admin"));
-        Assert.assertEquals(HttpStatus.SC_OK, response.getStatusCode());
-        AsyncAssert.awaitAssert("Messages arrived: "+TestAuditlogImpl.sb.toString(), () -> TestAuditlogImpl.sb.toString().split("\\\\\"Age\\\\\":\\\\\"555\\\\\"").length == 2, Duration.ofSeconds(2));
-    }
-
-    @Test
-    public void testReadWriteSourceSgIndex() throws Exception {
-
-        Settings additionalSettings = Settings.builder()
-                .put("searchguard.audit.type", TestAuditlogImpl.class.getName())
-                .put(ConfigConstants.SEARCHGUARD_AUDIT_ENABLE_TRANSPORT, false)
-                .put(ConfigConstants.SEARCHGUARD_AUDIT_ENABLE_REST, false)
-                .put(ConfigConstants.SEARCHGUARD_AUDIT_RESOLVE_BULK_REQUESTS, true)
-                .put(ConfigConstants.SEARCHGUARD_COMPLIANCE_HISTORY_INTERNAL_CONFIG_ENABLED,true)
-                .put("searchguard.audit.threadpool.size", 0)
-                .build();
-
-        setup(additionalSettings);
-        TestAuditlogImpl.clear();
-        initializeSgIndex(getNodeClient(), new DynamicSgConfig());
-        AsyncAssert.awaitAssert("Messages arrived: "+TestAuditlogImpl.sb.toString(),
-                () ->
-                        !TestAuditlogImpl.sb.toString().contains("eyJfc") &&
-                                TestAuditlogImpl.sb.toString().contains("COMPLIANCE_INTERNAL_CONFIG_READ") &&
-                                TestAuditlogImpl.sb.toString().contains("COMPLIANCE_INTERNAL_CONFIG_WRITE") &&
-                                TestAuditlogImpl.sb.toString().contains("sg_all_access") &&
-                                TestAuditlogImpl.sb.toString().contains("internalusers")
-                ,
-                Duration.ofSeconds(5));
-    }
-
-    @Test
-    public void testReadWriteSourceSgIndexSgctl() throws Exception {
-
-        Settings additionalSettings = Settings.builder()
-                .put("searchguard.audit.type", TestAuditlogImpl.class.getName())
-                .put(ConfigConstants.SEARCHGUARD_AUDIT_ENABLE_TRANSPORT, false)
-                .put(ConfigConstants.SEARCHGUARD_AUDIT_ENABLE_REST, false)
-                .put(ConfigConstants.SEARCHGUARD_AUDIT_RESOLVE_BULK_REQUESTS, true)
-                .put(ConfigConstants.SEARCHGUARD_COMPLIANCE_HISTORY_INTERNAL_CONFIG_ENABLED,true)
-                .put("searchguard.allow_default_init_sgindex",false)
-                .put("searchguard.audit.threadpool.size", 0)
-                .build();
-
-        setup(additionalSettings);
-        TestAuditlogImpl.clear();
-
-        URL url = this.getClass().getResource("/" + getResourceFolder()+"/kirk.key.pem");
-        String path = new File(url.toURI()).getParent();
-
-        final String configDir = Files.createTempDirectory("sgctl-test-config").toString();
-        int rc = SgctlTool.exec("connect", "-h", clusterInfo.httpHost, "-p", String.valueOf(clusterInfo.httpPort), "--cert", path+"/kirk.crtfull.pem",
-                "--key", path+"/kirk.key.pem", "--ca-cert", path+"/root-ca.pem", "--debug", "--sgctl-config-dir", configDir);
-
-        Assert.assertEquals(0, rc);
-        rc = SgctlTool.exec("update-config", "--sgctl-config-dir", configDir, "--debug", path+"/sg_config.yml", path+"/sg_roles.yml", path+"/sg_internal_users.yml");
-        Assert.assertEquals(0, rc);
-        AsyncAssert.awaitAssert("Messages arrived: "+TestAuditlogImpl.sb.toString(),
-                () ->
-                        !TestAuditlogImpl.sb.toString().contains("eyJfc") &&
-                                TestAuditlogImpl.sb.toString().contains("COMPLIANCE_INTERNAL_CONFIG_WRITE") &&
-                                TestAuditlogImpl.sb.toString().contains("sg_all_access") &&
-                                TestAuditlogImpl.sb.toString().contains("internalusers")
-                ,
-                Duration.ofSeconds(2));
-
-        TestAuditlogImpl.clear();
-        final String outputDir = Files.createTempDirectory("sgctl-test-output").toString();
-        rc = SgctlTool.exec("get-config", "--sgctl-config-dir", configDir, "--debug", "-o", outputDir);
-        Assert.assertEquals(0, rc);
-        AsyncAssert.awaitAssert("Messages arrived: "+TestAuditlogImpl.sb.toString(),
-                () ->
-                        !TestAuditlogImpl.sb.toString().contains("eyJfc") &&
-                                TestAuditlogImpl.sb.toString().contains("COMPLIANCE_INTERNAL_CONFIG_READ") &&
-                                TestAuditlogImpl.sb.toString().contains("sg_all_access") &&
-                                TestAuditlogImpl.sb.toString().contains("internalusers")
-                ,
-                Duration.ofSeconds(5));
-
-        TestAuditlogImpl.clear();
-        rc = SgctlTool.exec("get-config", "--sgctl-config-dir", configDir, "--debug", "-o", outputDir);
-        Assert.assertEquals(0, rc);
-        AsyncAssert.awaitAssert("Messages arrived: "+TestAuditlogImpl.sb.toString(),
-                () ->
-                        !TestAuditlogImpl.sb.toString().contains("eyJfc") &&
-                                TestAuditlogImpl.sb.toString().contains("COMPLIANCE_INTERNAL_CONFIG_READ") &&
-                                TestAuditlogImpl.sb.toString().contains("sg_all_access") &&
-                                TestAuditlogImpl.sb.toString().contains("internalusers")
-                ,
-                Duration.ofSeconds(5));
-
-    }
-
-    private void initializeSgIndex(Client tc, DynamicSgConfig sgconfig) {
-        try (ThreadContext.StoredContext ctx = tc.threadPool().getThreadContext().stashContext()) {
-            tc.threadPool().getThreadContext().putTransient(ConfigConstants.SG_USER, new User("dummyuser"));
-            tc.threadPool().getThreadContext().putTransient(ConfigConstants.SG_ORIGIN, AuditLog.Origin.TRANSPORT.name());
-            tc.threadPool().getThreadContext().putHeader(ConfigConstants.SG_CONF_REQUEST_HEADER, "true");
-
-            for (IndexRequest ir : sgconfig.getDynamicConfig(getResourceFolder())) {
-                tc.index(ir).actionGet();
-                tc.get(new GetRequest(ir.index(), ir.id())).actionGet();
-            }
-
-            ConfigUpdateResponse cur = tc
-                    .execute(ConfigUpdateAction.INSTANCE, new ConfigUpdateRequest(CType.lcStringValues().toArray(new String[0])))
-                    .actionGet();
-
-            Assert.assertFalse(cur.failures().toString(), cur.hasFailures());
-        }
-    }
->>>>>>> 0850fe45
+        }*/
+    }
+
 }