/*
 * Copyright 2016-2018 by floragunn GmbH - All rights reserved
 *
 *
 * Unless required by applicable law or agreed to in writing, software
 * distributed here is distributed on an "AS IS" BASIS,
 * WITHOUT WARRANTIES OR CONDITIONS OF ANY KIND, either express or implied.
 *
 * This software is free of charge for non-commercial and academic use.
 * For commercial use in a production environment you have to obtain a license
 * from https://floragunn.com
 *
 */

package com.floragunn.searchguard.enterprise.auditlog.compliance;

import com.floragunn.codova.documents.DocNode;
import com.floragunn.codova.documents.DocReader;
import com.floragunn.codova.documents.DocWriter;
import com.floragunn.codova.documents.Format;
import com.floragunn.fluent.collections.ImmutableMap;
import com.floragunn.fluent.collections.OrderedImmutableMap;
import com.floragunn.searchguard.action.configupdate.ConfigUpdateAction;
import com.floragunn.searchguard.action.configupdate.ConfigUpdateRequest;
import com.floragunn.searchguard.action.configupdate.ConfigUpdateResponse;
import com.floragunn.searchguard.auditlog.AuditLog;
import com.floragunn.searchguard.configuration.CType;
import com.floragunn.searchguard.enterprise.auditlog.AbstractAuditlogiUnitTest;
import com.floragunn.searchguard.enterprise.auditlog.integration.TestAuditlogImpl;
import com.floragunn.searchguard.legacy.test.DynamicSgConfig;
import com.floragunn.searchguard.legacy.test.RestHelper;
import com.floragunn.searchguard.legacy.test.RestHelper.HttpResponse;
import com.floragunn.searchguard.support.ConfigConstants;
import com.floragunn.searchguard.test.helper.cluster.ClusterConfiguration;
import com.floragunn.searchguard.test.helper.cluster.FileHelper;
import com.floragunn.searchguard.test.helper.cluster.JavaSecurityTestSetup;
import com.floragunn.searchguard.user.User;
import com.floragunn.searchsupport.junit.AsyncAssert;
import org.apache.http.Header;
import org.apache.http.HttpStatus;
import org.elasticsearch.action.admin.indices.create.CreateIndexRequest;
import org.elasticsearch.action.get.GetRequest;
import org.elasticsearch.action.get.GetResponse;
import org.elasticsearch.action.index.IndexRequest;
import org.elasticsearch.action.support.WriteRequest.RefreshPolicy;
import org.elasticsearch.client.internal.Client;
import org.elasticsearch.common.Strings;
import org.elasticsearch.common.settings.Settings;
import org.elasticsearch.common.util.concurrent.ThreadContext;
import org.junit.Assert;
import org.junit.ClassRule;
import org.junit.Ignore;
import org.junit.Test;

import java.io.File;
import java.net.URL;
import java.time.Duration;
import java.util.LinkedHashMap;
import java.util.Map;

public class ComplianceAuditlogTest extends AbstractAuditlogiUnitTest {

    @ClassRule 
    public static JavaSecurityTestSetup javaSecurity = new JavaSecurityTestSetup();
    
    @Test
    public void testSourceFilter() throws Exception {

        Settings additionalSettings = Settings.builder()
                .put("searchguard.audit.type", TestAuditlogImpl.class.getName())
                .put(ConfigConstants.SEARCHGUARD_AUDIT_ENABLE_TRANSPORT, true)
                .put(ConfigConstants.SEARCHGUARD_AUDIT_RESOLVE_BULK_REQUESTS, true)
                .put(ConfigConstants.SEARCHGUARD_COMPLIANCE_HISTORY_EXTERNAL_CONFIG_ENABLED, false)
                //.put(ConfigConstants.SEARCHGUARD_COMPLIANCE_HISTORY_WRITE_WATCHED_INDICES, "emp")
                .put(ConfigConstants.SEARCHGUARD_COMPLIANCE_HISTORY_READ_WATCHED_FIELDS, "emp")
                .put(ConfigConstants.SEARCHGUARD_AUDIT_CONFIG_DISABLED_TRANSPORT_CATEGORIES, "authenticated,GRANTED_PRIVILEGES")
                .put(ConfigConstants.SEARCHGUARD_AUDIT_CONFIG_DISABLED_REST_CATEGORIES, "authenticated,GRANTED_PRIVILEGES")
                .put("searchguard.audit.threadpool.size", 0)
                .build();

        setup(additionalSettings);
        final boolean sendHTTPClientCertificate = rh.sendHTTPClientCertificate;
        final String keystore = rh.keystore;
        rh.sendHTTPClientCertificate = true;
        rh.keystore = "auditlog/kirk-keystore.jks";
        rh.executePutRequest("emp/_doc/0?refresh", "{\"Designation\" : \"CEO\", \"Gender\" : \"female\", \"Salary\" : 100}", new Header[0]);
        rh.executePutRequest("emp/_doc/1?refresh", "{\"Designation\" : \"IT\", \"Gender\" : \"male\", \"Salary\" : 200}", new Header[0]);
        rh.executePutRequest("emp/_doc/2?refresh", "{\"Designation\" : \"IT\", \"Gender\" : \"female\", \"Salary\" : 300}", new Header[0]);
        rh.sendHTTPClientCertificate = sendHTTPClientCertificate;
        rh.keystore = keystore;

        //System.out.println("#### test source includes");
        String search = "{" +
                "   \"_source\":[" +
                "      \"Gender\""+
                "   ]," +
                "   \"from\":0," +
                "   \"size\":3," +
                "   \"query\":{" +
                "      \"term\":{" +
                "         \"Salary\": 300" +
                "      }" +
                "   }" +
                "}";
        
        TestAuditlogImpl.clear();
        HttpResponse response = rh.executePostRequest("_search?pretty", search, encodeBasicHeader("admin", "admin"));
        Assert.assertEquals(HttpStatus.SC_OK, response.getStatusCode());
        //System.out.println(response.getBody());
        AsyncAssert.awaitAssert("Messages arrived", () -> TestAuditlogImpl.messages.size() >= 1, Duration.ofSeconds(2));
        //System.out.println(TestAuditlogImpl.sb.toString());
        Assert.assertTrue(TestAuditlogImpl.sb.toString().contains("COMPLIANCE_DOC_READ"));
        Assert.assertFalse(TestAuditlogImpl.sb.toString().contains("Designation"));
        Assert.assertFalse(TestAuditlogImpl.sb.toString().contains("Salary"));
        Assert.assertTrue(TestAuditlogImpl.sb.toString().contains("Gender"));
        Assert.assertTrue(validateMsgs(TestAuditlogImpl.messages));
    }
    
    @Test
    public void testSourceFilterMsearch() throws Exception {

        Settings additionalSettings = Settings.builder()
                .put("searchguard.audit.type", TestAuditlogImpl.class.getName())
                .put(ConfigConstants.SEARCHGUARD_AUDIT_ENABLE_TRANSPORT, true)
                .put(ConfigConstants.SEARCHGUARD_AUDIT_RESOLVE_BULK_REQUESTS, true)
                .put(ConfigConstants.SEARCHGUARD_COMPLIANCE_HISTORY_EXTERNAL_CONFIG_ENABLED, false)
                //.put(ConfigConstants.SEARCHGUARD_COMPLIANCE_HISTORY_WRITE_WATCHED_INDICES, "emp")
                .put(ConfigConstants.SEARCHGUARD_COMPLIANCE_HISTORY_READ_WATCHED_FIELDS, "emp")
                .put(ConfigConstants.SEARCHGUARD_AUDIT_CONFIG_DISABLED_TRANSPORT_CATEGORIES, "authenticated,GRANTED_PRIVILEGES")
                .put(ConfigConstants.SEARCHGUARD_AUDIT_CONFIG_DISABLED_REST_CATEGORIES, "authenticated,GRANTED_PRIVILEGES")
                .put("searchguard.audit.threadpool.size", 0)
                .build();

        setup(additionalSettings);
        final boolean sendHTTPClientCertificate = rh.sendHTTPClientCertificate;
        final String keystore = rh.keystore;
        rh.sendHTTPClientCertificate = true;
        rh.keystore = "auditlog/kirk-keystore.jks";
        rh.executePutRequest("emp/_doc/0?refresh", "{\"Designation\" : \"CEO\", \"Gender\" : \"female\", \"Salary\" : 100}", new Header[0]);
        rh.executePutRequest("emp/_doc/1?refresh", "{\"Designation\" : \"IT\", \"Gender\" : \"male\", \"Salary\" : 200}", new Header[0]);
        rh.executePutRequest("emp/_doc/2?refresh", "{\"Designation\" : \"IT\", \"Gender\" : \"female\", \"Salary\" : 300}", new Header[0]);
        rh.sendHTTPClientCertificate = sendHTTPClientCertificate;
        rh.keystore = keystore;

        //System.out.println("#### test source includes");
        String search = "{}"+System.lineSeparator()
                + "{" +
                "   \"_source\":[" +
                "      \"Gender\""+
                "   ]," +
                "   \"from\":0," +
                "   \"size\":3," +
                "   \"query\":{" +
                "      \"term\":{" +
                "         \"Salary\": 300" +
                "      }" +
                "   }" +
                "}"+System.lineSeparator()+
                
                "{}"+System.lineSeparator()
                + "{" +
                "   \"_source\":[" +
                "      \"Designation\""+
                "   ]," +
                "   \"from\":0," +
                "   \"size\":3," +
                "   \"query\":{" +
                "      \"term\":{" +
                "         \"Salary\": 200" +
                "      }" +
                "   }" +
                "}"+System.lineSeparator();

        TestAuditlogImpl.clear();
        HttpResponse response = rh.executePostRequest("_msearch?pretty", search, encodeBasicHeader("admin", "admin"));
        assertNotContains(response, "*exception*");
        Assert.assertEquals(HttpStatus.SC_OK, response.getStatusCode());
        
        AsyncAssert.awaitAssert("Messages arrived", () -> TestAuditlogImpl.messages.size() == 2, Duration.ofSeconds(3));
        //System.out.println(TestAuditlogImpl.sb.toString());        
        Assert.assertTrue(TestAuditlogImpl.sb.toString().contains("COMPLIANCE_DOC_READ"));
        Assert.assertFalse(TestAuditlogImpl.sb.toString().contains("Salary"));
        Assert.assertTrue(TestAuditlogImpl.sb.toString().contains("Gender"));
        Assert.assertTrue(TestAuditlogImpl.sb.toString().contains("Designation"));
        Assert.assertTrue(validateMsgs(TestAuditlogImpl.messages));
    }

    @Test
    public void testExternalConfig() throws Exception {

        Settings additionalSettings = Settings.builder()
                .put("searchguard.audit.type", TestAuditlogImpl.class.getName())
                .put(ConfigConstants.SEARCHGUARD_AUDIT_ENABLE_TRANSPORT, false)
                .put(ConfigConstants.SEARCHGUARD_AUDIT_ENABLE_REST, false)
                .put(ConfigConstants.SEARCHGUARD_AUDIT_RESOLVE_BULK_REQUESTS, false)
                .put(ConfigConstants.SEARCHGUARD_COMPLIANCE_HISTORY_EXTERNAL_CONFIG_ENABLED, true)
                .put(ConfigConstants.SEARCHGUARD_COMPLIANCE_HISTORY_EXTERNAL_CONFIG_ENV_VARS_ENABLED, false)
                .put(ConfigConstants.SEARCHGUARD_COMPLIANCE_HISTORY_INTERNAL_CONFIG_ENABLED, false)
                .put(ConfigConstants.SEARCHGUARD_AUDIT_CONFIG_DISABLED_TRANSPORT_CATEGORIES, "authenticated,GRANTED_PRIVILEGES")
                .put(ConfigConstants.SEARCHGUARD_AUDIT_CONFIG_DISABLED_REST_CATEGORIES, "authenticated,GRANTED_PRIVILEGES")
                .put("searchguard.audit.threadpool.size", 0)
                .build();

        TestAuditlogImpl.clear();
        
        setup(additionalSettings);
        
        try (Client tc = getPrivilegedInternalNodeClient()) {

            for(IndexRequest ir: new DynamicSgConfig().setSgRoles("sg_roles_2.yml").getDynamicConfig(getResourceFolder())) {
                tc.index(ir).actionGet();
            }
            
        }
        
        HttpResponse response = rh.executeGetRequest("_search?pretty", encodeBasicHeader("admin", "admin"));
        Assert.assertEquals(HttpStatus.SC_OK, response.getStatusCode());
        //System.out.println(response.getBody());
        AsyncAssert.awaitAssert("Messages arrived", () -> TestAuditlogImpl.messages.size() == 3, Duration.ofSeconds(2));
        //System.out.println(TestAuditlogImpl.sb.toString());
        Assert.assertEquals(3, TestAuditlogImpl.messages.size());
        Assert.assertTrue(TestAuditlogImpl.sb.toString().contains("external_configuration"));
        Assert.assertTrue(TestAuditlogImpl.sb.toString().contains("COMPLIANCE_EXTERNAL_CONFIG"));
        Assert.assertTrue(TestAuditlogImpl.sb.toString().contains("elasticsearch_yml"));
        Assert.assertTrue(validateMsgs(TestAuditlogImpl.messages));
    }

    @Test
    public void testUpdate() throws Exception {

        Settings additionalSettings = Settings.builder()
                .put("searchguard.audit.type", TestAuditlogImpl.class.getName())
                .put(ConfigConstants.SEARCHGUARD_AUDIT_ENABLE_TRANSPORT, false)
                .put(ConfigConstants.SEARCHGUARD_AUDIT_ENABLE_REST, false)
                .put(ConfigConstants.SEARCHGUARD_AUDIT_RESOLVE_BULK_REQUESTS, true)
                .put(ConfigConstants.SEARCHGUARD_COMPLIANCE_HISTORY_EXTERNAL_CONFIG_ENABLED, false)
                .put(ConfigConstants.SEARCHGUARD_COMPLIANCE_HISTORY_INTERNAL_CONFIG_ENABLED, false)
                .put(ConfigConstants.SEARCHGUARD_COMPLIANCE_HISTORY_WRITE_WATCHED_INDICES, "finance")
                .put(ConfigConstants.SEARCHGUARD_COMPLIANCE_HISTORY_READ_WATCHED_FIELDS, "humanresources,Designation,FirstName,LastName")
                .put("searchguard.audit.threadpool.size", 0)
                .build();
        
        setup(additionalSettings);
        
        
        try (Client tc = getPrivilegedInternalNodeClient()) {

            tc.prepareIndex("humanresources").setId("100")
            .setRefreshPolicy(RefreshPolicy.IMMEDIATE)
            .setSource("Age", 456)
            .execute()
            .actionGet();
        }
        
        TestAuditlogImpl.clear();
        
        String body = "{\"doc\": {\"Age\":123}}";
        
        HttpResponse response = rh.executePostRequest("humanresources/_update/100?pretty", body, encodeBasicHeader("admin", "admin"));
        Assert.assertEquals(HttpStatus.SC_OK, response.getStatusCode());
        //System.out.println(response.getBody());
        Thread.sleep(1500);
        Assert.assertTrue(TestAuditlogImpl.messages.isEmpty());
        Assert.assertTrue(validateMsgs(TestAuditlogImpl.messages));
    }
    
    @Test
    @Ignore("Purpose of this test not clear")
    public void testUpdatePerf() throws Exception {

        Settings additionalSettings = Settings.builder()
                .put("searchguard.audit.type", TestAuditlogImpl.class.getName())
                .put(ConfigConstants.SEARCHGUARD_AUDIT_ENABLE_TRANSPORT, false)
                .put(ConfigConstants.SEARCHGUARD_AUDIT_ENABLE_REST, false)
                .put(ConfigConstants.SEARCHGUARD_AUDIT_RESOLVE_BULK_REQUESTS, true)
                .put(ConfigConstants.SEARCHGUARD_COMPLIANCE_HISTORY_EXTERNAL_CONFIG_ENABLED, false)
                .put(ConfigConstants.SEARCHGUARD_COMPLIANCE_HISTORY_INTERNAL_CONFIG_ENABLED, false)
                .put(ConfigConstants.SEARCHGUARD_COMPLIANCE_HISTORY_WRITE_WATCHED_INDICES, "humanresources")
                .put(ConfigConstants.SEARCHGUARD_COMPLIANCE_HISTORY_READ_WATCHED_FIELDS, "humanresources,*")
                .put("searchguard.audit.threadpool.size", 0)
                .build();
        
        setup(additionalSettings);
        TestAuditlogImpl.clear();

        for(int i=0; i<50; i++) {
            HttpResponse response = rh.executePostRequest("humanresources/_doc/"+i+"", "{\"customer\": {\"Age\":"+i+"}}", encodeBasicHeader("admin", "admin"));
            Assert.assertEquals(HttpStatus.SC_CREATED, response.getStatusCode());
            response = rh.executePostRequest("humanresources/_doc/"+i+"", "{\"customer\": {\"Age\":"+(i+2)+"}}", encodeBasicHeader("admin", "admin"));
            Assert.assertEquals(HttpStatus.SC_OK, response.getStatusCode());
            response = rh.executePostRequest("humanresources/_update/"+i+"?pretty", "{\"doc\": {\"doesel\":"+(i+3)+"}}", encodeBasicHeader("admin", "admin"));
            Assert.assertEquals(HttpStatus.SC_OK, response.getStatusCode());
        }

        Thread.sleep(1500);
        Assert.assertTrue(TestAuditlogImpl.messages.isEmpty());
        Assert.assertTrue(validateMsgs(TestAuditlogImpl.messages));
    }
    
    @Test
    public void testWriteHistory() throws Exception {

        Settings additionalSettings = Settings.builder()
                .put("searchguard.audit.type", TestAuditlogImpl.class.getName())
                .put(ConfigConstants.SEARCHGUARD_AUDIT_ENABLE_TRANSPORT, false)
                .put(ConfigConstants.SEARCHGUARD_AUDIT_ENABLE_REST, false)
                .put(ConfigConstants.SEARCHGUARD_AUDIT_RESOLVE_BULK_REQUESTS, true)
                .put(ConfigConstants.SEARCHGUARD_COMPLIANCE_HISTORY_WRITE_LOG_DIFFS, true)
                .put(ConfigConstants.SEARCHGUARD_COMPLIANCE_HISTORY_WRITE_WATCHED_INDICES, "humanresources")
                .put("searchguard.audit.threadpool.size", 0)
                .build();
        
        setup(additionalSettings);
        
        
        try (Client tc = getPrivilegedInternalNodeClient()) {
            tc.prepareIndex("humanresources").setId("100")
            .setRefreshPolicy(RefreshPolicy.IMMEDIATE)
            .setSource("Age", 456)
            .execute()
            .actionGet();
        }
        
        TestAuditlogImpl.clear();
        
        String body = "{\"doc\": {\"Age\":123}}";
        
        HttpResponse response = rh.executePostRequest("humanresources/_update/100?pretty", body, encodeBasicHeader("admin", "admin"));
        Assert.assertEquals(HttpStatus.SC_OK, response.getStatusCode());
        //System.out.println(response.getBody());
        AsyncAssert.awaitAssert("Messages arrived", () -> TestAuditlogImpl.sb.toString().split(".*audit_compliance_diff_content.*replace.*").length == 2, Duration.ofSeconds(2));
        //System.out.println(TestAuditlogImpl.sb.toString());
        
        body = "{\"Age\":555}";
        TestAuditlogImpl.clear();
        response = rh.executePostRequest("humanresources/_doc/100?pretty", body, encodeBasicHeader("admin", "admin"));
        Assert.assertEquals(HttpStatus.SC_OK, response.getStatusCode());
        //System.out.println(response.getBody());
        AsyncAssert.awaitAssert("Messages arrived", () -> TestAuditlogImpl.sb.toString().split(".*audit_compliance_diff_content.*replace.*").length == 2, Duration.ofSeconds(2));
        //System.out.println(TestAuditlogImpl.sb.toString());
    }

    @Test
    public void testReadWriteSource() throws Exception {

        Settings additionalSettings = Settings.builder()
                .put("searchguard.audit.type", TestAuditlogImpl.class.getName())
                .put(ConfigConstants.SEARCHGUARD_AUDIT_ENABLE_TRANSPORT, false)
                .put(ConfigConstants.SEARCHGUARD_AUDIT_ENABLE_REST, false)
                .put(ConfigConstants.SEARCHGUARD_AUDIT_RESOLVE_BULK_REQUESTS, true)
                .put(ConfigConstants.SEARCHGUARD_COMPLIANCE_HISTORY_WRITE_WATCHED_INDICES, "humanresources")
                .put(ConfigConstants.SEARCHGUARD_COMPLIANCE_HISTORY_READ_WATCHED_FIELDS,"/(?!\\.).+/")
                .put("searchguard.audit.threadpool.size", 0)
                .build();

        setup(additionalSettings);


        try (Client tc = getPrivilegedInternalNodeClient()) {
            tc.prepareIndex("humanresources").setId("100")
                    .setRefreshPolicy(RefreshPolicy.IMMEDIATE)
                    .setSource("Age", 456)
                    .execute()
                    .actionGet();
        }

        TestAuditlogImpl.clear();

        String body = "{\"doc\": {\"Age\":123}}";

        HttpResponse response = rh.executePostRequest("humanresources/_update/100?pretty", body, encodeBasicHeader("admin", "admin"));
        Assert.assertEquals(HttpStatus.SC_OK, response.getStatusCode());
        AsyncAssert.awaitAssert("Messages arrived: "+TestAuditlogImpl.sb.toString(), () -> TestAuditlogImpl.sb.toString().split("\\\\\"Age\\\\\":123").length == 2, Duration.ofSeconds(2));

        body = "{\"Age\":555}";
        TestAuditlogImpl.clear();
        response = rh.executePostRequest("humanresources/_doc/100?pretty", body, encodeBasicHeader("admin", "admin"));
        Assert.assertEquals(HttpStatus.SC_OK, response.getStatusCode());
        AsyncAssert.awaitAssert("Messages arrived: "+TestAuditlogImpl.sb.toString(), () -> TestAuditlogImpl.sb.toString().split("\\\\\"Age\\\\\":555").length == 2, Duration.ofSeconds(2));

        TestAuditlogImpl.clear();
        response = rh.executeGetRequest("humanresources/_doc/100?pretty", encodeBasicHeader("admin", "admin"));
        Assert.assertEquals(HttpStatus.SC_OK, response.getStatusCode());
        AsyncAssert.awaitAssert("Messages arrived: "+TestAuditlogImpl.sb.toString(), () -> TestAuditlogImpl.sb.toString().split("\\\\\"Age\\\\\":\\\\\"555\\\\\"").length == 2, Duration.ofSeconds(2));
    }

    @Test
    public void testReadWriteDfm() throws Exception {

        Settings additionalSettings = Settings.builder()
                .put("searchguard.audit.type", TestAuditlogImpl.class.getName())
                .put(ConfigConstants.SEARCHGUARD_AUDIT_ENABLE_TRANSPORT, false)
                .put(ConfigConstants.SEARCHGUARD_AUDIT_ENABLE_REST, false)
                .put(ConfigConstants.SEARCHGUARD_AUDIT_RESOLVE_BULK_REQUESTS, true)
                .put(ConfigConstants.SEARCHGUARD_COMPLIANCE_HISTORY_READ_METADATA_ONLY, true)
                .put(ConfigConstants.SEARCHGUARD_COMPLIANCE_HISTORY_READ_WATCHED_FIELDS,"/(?!\\.).+/")
                .put("searchguard.audit.threadpool.size", 0)
                .build();

        setup(additionalSettings);


        try (Client tc = getPrivilegedInternalNodeClient()) {
            tc.prepareIndex("humanresources").setId("100")
                    .setRefreshPolicy(RefreshPolicy.IMMEDIATE)
                    .setSource("Designation", "CEO", "Plz", "10977", "FirstName",
                            "Alex", "LastName", "Doe",
                            "Address", "Suitland-Silver Hill, MD",
                            "Status", "active")
                    .execute()
                    .actionGet();
        }


        HttpResponse response = rh.executeGetRequest("humanresources/_search?pretty", encodeBasicHeader("fls_audit", "admin"));
        Assert.assertEquals(HttpStatus.SC_OK, response.getStatusCode());
        AsyncAssert.awaitAssert("Messages arrived: "+TestAuditlogImpl.sb.toString(), () -> !TestAuditlogImpl.sb.toString().contains("FirstName"), Duration.ofSeconds(2));
        TestAuditlogImpl.clear();

        response = rh.executeGetRequest("humanresources/_doc/100?pretty", encodeBasicHeader("fls_audit", "admin"));
        Assert.assertEquals(HttpStatus.SC_OK, response.getStatusCode());
        AsyncAssert.awaitAssert("Messages arrived: "+TestAuditlogImpl.sb.toString(), () -> !TestAuditlogImpl.sb.toString().contains("FirstName"), Duration.ofSeconds(2));
    }

    @Test
    public void testReadWriteSourceSgIndex() throws Exception {

        Settings additionalSettings = Settings.builder()
                .put("searchguard.audit.type", TestAuditlogImpl.class.getName())
                .put(ConfigConstants.SEARCHGUARD_AUDIT_ENABLE_TRANSPORT, false)
                .put(ConfigConstants.SEARCHGUARD_AUDIT_ENABLE_REST, false)
                .put(ConfigConstants.SEARCHGUARD_AUDIT_RESOLVE_BULK_REQUESTS, true)
                .put(ConfigConstants.SEARCHGUARD_COMPLIANCE_HISTORY_INTERNAL_CONFIG_ENABLED,true)
                .put("searchguard.audit.threadpool.size", 0)
                .build();

        setup(additionalSettings);
        TestAuditlogImpl.clear();
        initializeSgIndex(getNodeClient(), new DynamicSgConfig());
        AsyncAssert.awaitAssert("Messages arrived: "+TestAuditlogImpl.sb.toString(),
                () ->
                        !TestAuditlogImpl.sb.toString().contains("eyJfc") &&
                                TestAuditlogImpl.sb.toString().contains("COMPLIANCE_INTERNAL_CONFIG_READ") &&
                                TestAuditlogImpl.sb.toString().contains("COMPLIANCE_INTERNAL_CONFIG_WRITE") &&
                                TestAuditlogImpl.sb.toString().contains("sg_all_access") &&
                                TestAuditlogImpl.sb.toString().contains("internalusers")
                ,
                Duration.ofSeconds(2));
    }

    @Test
    public void testReadWriteSourceSgIndexSgctl() throws Exception {

        Settings additionalSettings = Settings.builder()
                .put("searchguard.audit.type", TestAuditlogImpl.class.getName())
                .put(ConfigConstants.SEARCHGUARD_AUDIT_ENABLE_TRANSPORT, false)
                .put(ConfigConstants.SEARCHGUARD_AUDIT_ENABLE_REST, false)
                .put(ConfigConstants.SEARCHGUARD_AUDIT_RESOLVE_BULK_REQUESTS, true)
                .put(ConfigConstants.SEARCHGUARD_COMPLIANCE_HISTORY_INTERNAL_CONFIG_ENABLED, true)
                .put("searchguard.allow_default_init_sgindex", false)
                .put("searchguard.audit.threadpool.size", 0)
                .build();

        setup(additionalSettings);
        TestAuditlogImpl.clear();

        final URL resourceUrl = this.getClass().getResource("/" + getResourceFolder() + "/kirk.key.pem");
        final File resourceRoot = new File(resourceUrl.toURI()).getParentFile();
        final Map<String, Map<String, ?>> configTypeToConfigMap = new LinkedHashMap<>();

        final Map<String, String> configsToUpdate = ImmutableMap.of(
                "sg_config.yml",
                "config",
                "sg_internal_users.yml",
                "internalusers",
                "sg_roles.yml",
                "roles"
        );

        for (File file : resourceRoot.listFiles((dir, name) -> configsToUpdate.containsKey(name))) {
            Format format = Format.getByFileName(file.getName(), Format.YAML);
            DocNode content = DocNode.wrap(DocReader.format(format).fallbackForEmptyDocuments(ImmutableMap.empty()).readObject(file));
            configTypeToConfigMap.put(configsToUpdate.get(file.getName()), OrderedImmutableMap.of("content", content));
        }

        rh.sendHTTPClientCertificate = true;
        rh.keystore = getResourceFolder() + "/kirk-keystore.jks";
        HttpResponse response = rh.executePutRequest("/_searchguard/config", DocWriter.json().writeAsString(configTypeToConfigMap));

        Assert.assertEquals(200, response.getStatusCode());
        AsyncAssert.awaitAssert("Messages arrived: " + TestAuditlogImpl.sb.toString(),
                () ->
                        !TestAuditlogImpl.sb.toString().contains("eyJfc") &&
                                TestAuditlogImpl.sb.toString().contains("COMPLIANCE_INTERNAL_CONFIG_WRITE") &&
                                !TestAuditlogImpl.sb.toString().contains("COMPLIANCE_INTERNAL_CONFIG_READ") &&
                                TestAuditlogImpl.sb.toString().contains("sg_all_access") &&
                                TestAuditlogImpl.sb.toString().contains("\"audit_trace_doc_id\" : \"config\"") &&
                                TestAuditlogImpl.sb.toString().contains("UPDATE") &&
                                TestAuditlogImpl.sb.toString().contains("internalusers")
                ,
                Duration.ofSeconds(2));
        Assert.assertEquals(3, TestAuditlogImpl.messages.size());
        //make sure the result does not contain triple escaped json
        //Assert.assertFalse(TestAuditlogImpl.sb.toString(), TestAuditlogImpl.sb.toString().contains("\\\\\\"));
        TestAuditlogImpl.clear();

        response = rh.executeGetRequest("/_searchguard/config");
        Assert.assertEquals(200, response.getStatusCode());

        AsyncAssert.awaitAssert("Messages arrived: " + TestAuditlogImpl.sb.toString(),
                () ->
                        !TestAuditlogImpl.sb.toString().contains("eyJfc") &&
                                !TestAuditlogImpl.sb.toString().contains("COMPLIANCE_INTERNAL_CONFIG_WRITE") &&
                                TestAuditlogImpl.sb.toString().contains("COMPLIANCE_INTERNAL_CONFIG_READ") &&
                                TestAuditlogImpl.sb.toString().contains("sg_all_access") &&
                                TestAuditlogImpl.sb.toString().contains("actiongroups") &&
                                TestAuditlogImpl.sb.toString().contains("hash") &&
                                TestAuditlogImpl.sb.toString().contains("tenants") &&
                                TestAuditlogImpl.sb.toString().contains("internalusers")
                ,
                Duration.ofSeconds(5));
<<<<<<< HEAD
        Assert.assertEquals(8, TestAuditlogImpl.messages.size());
        //make sure the result does not contain triple escaped json
        //Assert.assertFalse(TestAuditlogImpl.sb.toString(),TestAuditlogImpl.sb.toString().contains("\\\\\\"));
=======

        TestAuditlogImpl.clear();

        response = rh.executeGetRequest("/_searchguard/config");
        Assert.assertEquals(200, response.getStatusCode());
        AsyncAssert.awaitAssert("Messages arrived: " + TestAuditlogImpl.sb.toString(),
                () ->
                        !TestAuditlogImpl.sb.toString().contains("eyJfc") &&
                                TestAuditlogImpl.sb.toString().contains("COMPLIANCE_INTERNAL_CONFIG_READ") &&
                                TestAuditlogImpl.sb.toString().contains("sg_all_access") &&
                                TestAuditlogImpl.sb.toString().contains("internalusers")
                ,
                Duration.ofSeconds(5));

>>>>>>> 899b6cb1
    }

    private void initializeSgIndex(Client tc, DynamicSgConfig sgconfig) {
        try (ThreadContext.StoredContext ctx = tc.threadPool().getThreadContext().stashContext()) {
            tc.threadPool().getThreadContext().putTransient(ConfigConstants.SG_USER, new User("dummyuser"));
            tc.threadPool().getThreadContext().putTransient(ConfigConstants.SG_ORIGIN, AuditLog.Origin.TRANSPORT.name());
            tc.threadPool().getThreadContext().putHeader(ConfigConstants.SG_CONF_REQUEST_HEADER, "true");

            for (IndexRequest ir : sgconfig.getDynamicConfig(getResourceFolder())) {
                tc.index(ir).actionGet();
                tc.get(new GetRequest(ir.index(), ir.id())).actionGet();
            }

            ConfigUpdateResponse cur = tc
                    .execute(ConfigUpdateAction.INSTANCE, new ConfigUpdateRequest(CType.lcStringValues().toArray(new String[0])))
                    .actionGet();

            Assert.assertFalse(cur.failures().toString(), cur.hasFailures());
        }
    }
    
    @Test
    public void testImmutableIndex() throws Exception {
        Settings settings = Settings.builder()
                .put(ConfigConstants.SEARCHGUARD_COMPLIANCE_IMMUTABLE_INDICES, "myindex1")
                .put(ConfigConstants.SEARCHGUARD_AUDIT_TYPE_DEFAULT, "debug").build();
        setup(Settings.EMPTY, new DynamicSgConfig(), settings, true, ClusterConfiguration.DEFAULT);

        try (Client tc = getPrivilegedInternalNodeClient()) {
            tc.admin().indices().create(new CreateIndexRequest("myindex1")
            .mapping(FileHelper.loadFile("mapping1.json"))).actionGet();
            tc.admin().indices().create(new CreateIndexRequest("myindex2")
            .mapping(FileHelper.loadFile("mapping1.json"))).actionGet();
        }

        RestHelper rh = nonSslRestHelper();
        //System.out.println("############ immutable 1");
        String data1 = FileHelper.loadFile("auditlog/data1.json");
        String data2 = FileHelper.loadFile("auditlog/data1mod.json");
        HttpResponse res = rh.executePutRequest("myindex1/_doc/1?refresh", data1, encodeBasicHeader("admin", "admin"));
        Assert.assertEquals(201, res.getStatusCode());
        res = rh.executePutRequest("myindex1/_doc/1?refresh", data2, encodeBasicHeader("admin", "admin"));
        Assert.assertEquals(403, res.getStatusCode());
        res = rh.executeDeleteRequest("myindex1/_doc/1?refresh", encodeBasicHeader("admin", "admin"));
        Assert.assertEquals(403, res.getStatusCode());
        res = rh.executeGetRequest("myindex1/_doc/1", encodeBasicHeader("admin", "admin"));
        Assert.assertEquals(200, res.getStatusCode());
        Assert.assertFalse(res.getBody().contains("city"));
        Assert.assertTrue(res.getBody().contains("\"found\":true,"));
        
        //System.out.println("############ immutable 2");
        res = rh.executePutRequest("myindex2/_doc/1?refresh", data1, encodeBasicHeader("admin", "admin"));
        Assert.assertEquals(201, res.getStatusCode());
        res = rh.executePutRequest("myindex2/_doc/1?refresh", data2, encodeBasicHeader("admin", "admin"));
        Assert.assertEquals(200, res.getStatusCode());
        res = rh.executeGetRequest("myindex2/_doc/1", encodeBasicHeader("admin", "admin"));
        Assert.assertTrue(res.getBody().contains("city"));
        res = rh.executeDeleteRequest("myindex2/_doc/1?refresh", encodeBasicHeader("admin", "admin"));
        Assert.assertEquals(200, res.getStatusCode());
        res = rh.executeGetRequest("myindex2/_doc/1", encodeBasicHeader("admin", "admin"));
        Assert.assertEquals(404, res.getStatusCode());
    }
    
    
    @Test
    @Ignore("Does not makes sense for ES 8 because no getInternalTransportClient()")
    public void testInternalConfigRead() throws Exception {

        Settings settings = Settings.builder()
                .put("searchguard.audit.type", TestAuditlogImpl.class.getName())
                .put(ConfigConstants.SEARCHGUARD_AUDIT_ENABLE_TRANSPORT, true)
                .put(ConfigConstants.SEARCHGUARD_AUDIT_ENABLE_REST, true)
                .put(ConfigConstants.SEARCHGUARD_AUDIT_RESOLVE_BULK_REQUESTS, false)
                .put(ConfigConstants.SEARCHGUARD_COMPLIANCE_HISTORY_EXTERNAL_CONFIG_ENABLED, false)
                .put(ConfigConstants.SEARCHGUARD_COMPLIANCE_HISTORY_INTERNAL_CONFIG_ENABLED, true)
                .put(ConfigConstants.SEARCHGUARD_AUDIT_CONFIG_DISABLED_TRANSPORT_CATEGORIES, "authenticated,GRANTED_PRIVILEGES")
                .put(ConfigConstants.SEARCHGUARD_AUDIT_CONFIG_DISABLED_REST_CATEGORIES, "authenticated,GRANTED_PRIVILEGES")
                .put("searchguard.audit.threadpool.size", 0)
                .build();

        setup(Settings.EMPTY, new DynamicSgConfig(), settings, true, ClusterConfiguration.DEFAULT);
        TestAuditlogImpl.clear();

        /*try (Client tc = getInternalTransportClient()) {
           GetResponse response = tc.get(new GetRequest("searchguard").id("config").refresh(true).realtime(false)).actionGet();
            
           System.out.println("res "+Strings.toString(response));
           
           Thread.sleep(500);
           System.out.println("al "+TestAuditlogImpl.sb.toString());
           Assert.assertTrue(TestAuditlogImpl.messages.size()+"",TestAuditlogImpl.messages.size() == 1);      
           Assert.assertTrue(TestAuditlogImpl.sb.toString().contains("audit_request_effective_user"));
           Assert.assertTrue(TestAuditlogImpl.sb.toString().contains("COMPLIANCE_INTERNAL_CONFIG_READ"));
           Assert.assertFalse(TestAuditlogImpl.sb.toString().contains("COMPLIANCE_INTERNAL_CONFIG_WRITE"));
           Assert.assertFalse(TestAuditlogImpl.sb.toString().contains("UPDATE"));
           Assert.assertTrue(validateMsgs(TestAuditlogImpl.messages));
        }*/
    }

}<|MERGE_RESOLUTION|>--- conflicted
+++ resolved
@@ -519,11 +519,10 @@
                                 TestAuditlogImpl.sb.toString().contains("internalusers")
                 ,
                 Duration.ofSeconds(5));
-<<<<<<< HEAD
+
         Assert.assertEquals(8, TestAuditlogImpl.messages.size());
         //make sure the result does not contain triple escaped json
         //Assert.assertFalse(TestAuditlogImpl.sb.toString(),TestAuditlogImpl.sb.toString().contains("\\\\\\"));
-=======
 
         TestAuditlogImpl.clear();
 
@@ -537,8 +536,6 @@
                                 TestAuditlogImpl.sb.toString().contains("internalusers")
                 ,
                 Duration.ofSeconds(5));
-
->>>>>>> 899b6cb1
     }
 
     private void initializeSgIndex(Client tc, DynamicSgConfig sgconfig) {
