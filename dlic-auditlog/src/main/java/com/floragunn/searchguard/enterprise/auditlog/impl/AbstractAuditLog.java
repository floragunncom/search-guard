--- conflicted
+++ resolved
@@ -655,23 +655,23 @@
                 } else {
                     if (searchguardIndexPattern.matches(index) && !"tattr".equals(id) && !"*".equals(id)) {
                         try {
-<<<<<<< HEAD
-                            Map<String, String> map = fieldNameValues.entrySet().stream().filter(e->e.getKey().equals(id))
-                            .collect(Collectors.toMap(entry -> "id", entry ->
-                                decodeBase64IfNecessary(entry.getValue())));
-=======
+//<<<<<<< HEAD
+//                            Map<String, String> map = fieldNameValues.entrySet().stream().filter(e->e.getKey().equals(id))
+//                            .collect(Collectors.toMap(entry -> "id", entry ->
+//                                decodeBase64IfNecessary(entry.getValue())));
+//=======
                             Map<String, String> map = fieldNameValues.entrySet().stream().filter(e -> e.getKey().equals(id)).collect(Collectors.toMap(
                                     entry -> "id", entry -> new String(BaseEncoding.base64().decode(entry.getValue()), StandardCharsets.UTF_8)));
->>>>>>> 899b6cb1
+//>>>>>>> master
                             msg.addMapToRequestBody(Utils.convertJsonToxToStructuredMap(map.get("id")));
                         } catch (Exception e) {
                             log.error("Unexpected Exception {}", e, e);
                         }
-<<<<<<< HEAD
-                     } else {
-=======
+//<<<<<<< HEAD
+//                     } else {
+//=======
                     } else {
->>>>>>> 899b6cb1
+//>>>>>>> master
                         msg.addMapToRequestBody(new HashMap<String, Object>(fieldNameValues));
                     }
                 }
