--- conflicted
+++ resolved
@@ -627,15 +627,8 @@
                                 new String(BaseEncoding.base64().decode(entry.getValue()), StandardCharsets.UTF_8)));
                             msg.addMapToRequestBody(Utils.convertJsonToxToStructuredMap(map.get("id")));
                         } catch (Exception e) {
-<<<<<<< HEAD
-                            if(log.isTraceEnabled()) {
-                                log.trace("Unexpected but uncritical problem {}", e, e);
-                            }
-                            msg.addMapToRequestBody(new HashMap<String, Object>(fieldNameValues));
-=======
                             log.error("Unexpected Exception {}", e, e);
->>>>>>> 0850fe45
-                        }                      
+                        }
                      } else {
                         msg.addMapToRequestBody(new HashMap<String, Object>(fieldNameValues));
                      }
