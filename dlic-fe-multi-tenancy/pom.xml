<?xml version="1.0" encoding="UTF-8"?>
<!-- Copyright 2016-2017 by floragunn GmbH - All rights reserved Unless required 
	by applicable law or agreed to in writing, software distributed here is distributed 
	on an "AS IS" BASIS, WITHOUT WARRANTIES OR CONDITIONS OF ANY KIND, either 
	express or implied. -->
<project xmlns="http://maven.apache.org/POM/4.0.0" xmlns:xsi="http://www.w3.org/2001/XMLSchema-instance" xsi:schemaLocation="http://maven.apache.org/POM/4.0.0 http://maven.apache.org/xsd/maven-4.0.0.xsd">
  <modelVersion>4.0.0</modelVersion>

  <parent>
    <groupId>com.floragunn</groupId>
    <artifactId>search-guard-flx-parent</artifactId>
    <version>${revision}</version>
  </parent>

  <artifactId>dlic-search-guard-flx-fe-multi-tenancy</artifactId>
  <packaging>jar</packaging>
  <name>Search Guard FLX: Frontend Multi-Tenancy (Enterprise)</name>

  <properties></properties>

  <dependencies>
    <dependency>
      <groupId>com.floragunn</groupId>
      <artifactId>search-guard-flx-security</artifactId>
      <scope>provided</scope>
    </dependency>

    <dependency>
      <groupId>com.floragunn</groupId>
      <artifactId>search-guard-flx-ssl</artifactId>
      <scope>provided</scope>
    </dependency>

    <dependency>
      <groupId>com.floragunn</groupId>
      <artifactId>search-guard-flx-support</artifactId>
      <scope>provided</scope>
    </dependency>

    <dependency>
      <groupId>com.floragunn</groupId>
      <artifactId>dlic-search-guard-flx-dlsfls</artifactId>
      <scope>test</scope>
    </dependency>
    <!--    To gain access to rest api provided by the class com.floragunn.searchguard.dlic.rest.api.TenantsApiAction-->
    <dependency>
      <groupId>com.floragunn</groupId>
      <artifactId>dlic-search-guard-flx-security</artifactId>
      <version>${project.version}</version>
      <scope>test</scope>
    </dependency>

    <dependency>
      <groupId>com.floragunn</groupId>
      <artifactId>search-guard-flx-security-legacy</artifactId>
      <scope>test</scope>
    </dependency>

    <dependency>
<<<<<<< HEAD
      <groupId>io.github.hakky54</groupId>
      <artifactId>sslcontext-kickstart-for-pem</artifactId>
      <scope>test</scope>
    </dependency>
    <dependency>
      <groupId>org.awaitility</groupId>
      <artifactId>awaitility</artifactId>
      <scope>test</scope>
    </dependency>
    <dependency>
      <groupId>org.mockito</groupId>
      <artifactId>mockito-core</artifactId>
      <scope>test</scope>
    </dependency>

    <dependency>
=======
>>>>>>> bbf72169
      <groupId>com.floragunn</groupId>
      <artifactId>search-guard-flx-security</artifactId>
      <classifier>tests</classifier>
      <scope>test</scope>
    </dependency>

    <dependency>
      <groupId>com.floragunn</groupId>
      <artifactId>search-guard-flx-security-legacy</artifactId>
      <classifier>tests</classifier>
      <scope>test</scope>
    </dependency>
<<<<<<< HEAD
    <dependency>
      <groupId>com.floragunn</groupId>
      <artifactId>search-guard-flx-support</artifactId>
      <classifier>tests</classifier>
      <scope>test</scope>
    </dependency>
    <!--    dependencies required to run painless scripts    -->
    <dependency>
      <groupId>org.elasticsearch.plugin</groupId>
      <artifactId>lang-painless</artifactId>
      <version>${elasticsearch.version}</version>
      <scope>test</scope>
    </dependency>
    <dependency>
      <groupId>org.elasticsearch.plugin</groupId>
      <artifactId>elasticsearch-scripting-painless-spi</artifactId>
      <scope>test</scope>
    </dependency>
    <dependency>
      <groupId>org.ow2.asm</groupId>
      <artifactId>asm-commons</artifactId>
      <version>${org_ow2_asm.version}</version>
      <scope>test</scope>
    </dependency>
    <dependency>
      <groupId>org.antlr</groupId>
      <artifactId>antlr4-runtime</artifactId>
      <version>${org_antlr.version}</version>
      <scope>test</scope>
    </dependency>
    <dependency>
      <groupId>org.ow2.asm</groupId>
      <artifactId>asm-util</artifactId>
      <version>${org_ow2_asm.version}</version>
      <scope>test</scope>
    </dependency>
    <!--    end of dependencies required to run painless scripts    -->
=======

>>>>>>> bbf72169
  </dependencies>
</project><|MERGE_RESOLUTION|>--- conflicted
+++ resolved
@@ -42,13 +42,6 @@
       <artifactId>dlic-search-guard-flx-dlsfls</artifactId>
       <scope>test</scope>
     </dependency>
-    <!--    To gain access to rest api provided by the class com.floragunn.searchguard.dlic.rest.api.TenantsApiAction-->
-    <dependency>
-      <groupId>com.floragunn</groupId>
-      <artifactId>dlic-search-guard-flx-security</artifactId>
-      <version>${project.version}</version>
-      <scope>test</scope>
-    </dependency>
 
     <dependency>
       <groupId>com.floragunn</groupId>
@@ -57,25 +50,6 @@
     </dependency>
 
     <dependency>
-<<<<<<< HEAD
-      <groupId>io.github.hakky54</groupId>
-      <artifactId>sslcontext-kickstart-for-pem</artifactId>
-      <scope>test</scope>
-    </dependency>
-    <dependency>
-      <groupId>org.awaitility</groupId>
-      <artifactId>awaitility</artifactId>
-      <scope>test</scope>
-    </dependency>
-    <dependency>
-      <groupId>org.mockito</groupId>
-      <artifactId>mockito-core</artifactId>
-      <scope>test</scope>
-    </dependency>
-
-    <dependency>
-=======
->>>>>>> bbf72169
       <groupId>com.floragunn</groupId>
       <artifactId>search-guard-flx-security</artifactId>
       <classifier>tests</classifier>
@@ -88,46 +62,6 @@
       <classifier>tests</classifier>
       <scope>test</scope>
     </dependency>
-<<<<<<< HEAD
-    <dependency>
-      <groupId>com.floragunn</groupId>
-      <artifactId>search-guard-flx-support</artifactId>
-      <classifier>tests</classifier>
-      <scope>test</scope>
-    </dependency>
-    <!--    dependencies required to run painless scripts    -->
-    <dependency>
-      <groupId>org.elasticsearch.plugin</groupId>
-      <artifactId>lang-painless</artifactId>
-      <version>${elasticsearch.version}</version>
-      <scope>test</scope>
-    </dependency>
-    <dependency>
-      <groupId>org.elasticsearch.plugin</groupId>
-      <artifactId>elasticsearch-scripting-painless-spi</artifactId>
-      <scope>test</scope>
-    </dependency>
-    <dependency>
-      <groupId>org.ow2.asm</groupId>
-      <artifactId>asm-commons</artifactId>
-      <version>${org_ow2_asm.version}</version>
-      <scope>test</scope>
-    </dependency>
-    <dependency>
-      <groupId>org.antlr</groupId>
-      <artifactId>antlr4-runtime</artifactId>
-      <version>${org_antlr.version}</version>
-      <scope>test</scope>
-    </dependency>
-    <dependency>
-      <groupId>org.ow2.asm</groupId>
-      <artifactId>asm-util</artifactId>
-      <version>${org_ow2_asm.version}</version>
-      <scope>test</scope>
-    </dependency>
-    <!--    end of dependencies required to run painless scripts    -->
-=======
 
->>>>>>> bbf72169
   </dependencies>
 </project>