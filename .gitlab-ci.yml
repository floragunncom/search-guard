--- conflicted
+++ resolved
@@ -4,7 +4,6 @@
       when: never
     - when: always
 
-<<<<<<< HEAD
 variables:
   SG_BUILD_IMAGE: "floragunncom/ci-pipeline-focal-mvn38-java17:0.1.0"
   DOCKER_VERSION: "20.10.17"
@@ -13,344 +12,15 @@
   MAVEN_CLI_OPTS: "--batch-mode -s settings.xml -q -U"
   DOCKER_DRIVER: overlay2
   DOCKER_TLS_CERTDIR: "/certs"
-=======
-build:
-  stage: build
-  interruptible: true
-  rules:
-    - if: '$CI_COMMIT_TAG =~ /^sg-.*/'
-      when: never
-    - when: always
-  tags:
-    - build
-  script:
-    - mvn $MAVEN_CLI_OPTS -Dmaven.test.skip.exec=true clean install
-  artifacts:
-    when: on_success
-    paths:
-      - "*/target"
-      - ".m2/repository/com/floragunn/*"
-    expire_in: 12h
-  cache:
-    key: mavenrepo
-    paths:
-      - .m2/repository
-
-build_for_tag_version:
-  stage: build
-  interruptible: true
-  rules:
-    - if: '$CI_COMMIT_TAG =~ /^sg-.*/'
-  tags:
-    - build
-  before_script:
-    - rm -rf /var/lib/apt/lists/* && apt-get update -yqq && apt-get install -yqq openssh-client apt-utils jq perl libapr1 openssl libxml2-utils curl uuid-runtime ftp gnupg2 pinentry-tty expect psmisc xmlstarlet apt-transport-https zip netcat xmlstarlet sudo > /dev/null
-  script:
-    # $CI_COMMIT_TAG: sg-flx-1.0.0-es-7.17.3
-    - export SG_VERSION=$(echo $CI_COMMIT_TAG | sed -n 's/^sg-flx-\(.*\)-es-.*$/\1/p')
-    - export ES_VERSION=$(echo $CI_COMMIT_TAG | sed -n 's/^sg-flx-.*-es-\(.*\)$/\1/p')
-    - xmlstarlet ed --inplace -N a="http://maven.apache.org/POM/4.0.0" -u "/a:project/a:properties/a:sg-suite.version" -v $SG_VERSION pom.xml
-    - xmlstarlet ed --inplace -N a="http://maven.apache.org/POM/4.0.0" -u "/a:project/a:properties/a:elasticsearch.version" -v $ES_VERSION pom.xml
-    - mvn $MAVEN_CLI_OPTS -Dmaven.test.skip.exec=true clean install
-  artifacts:
-    when: on_success
-    paths:
-      - "pom.xml"
-      - "*/target"
-      - ".m2/repository/com/floragunn/*"
-    expire_in: 12h
-  cache:
-    key: mavenrepo
-    paths:
-      - .m2/repository
-  allow_failure: false
-
-
-
-test_security:
-  stage: test
-  interruptible: true
-  tags:
-    - test-large
-  script:
-    - find .
-    - mvn $MAVEN_CLI_OPTS -pl security test
-  artifacts:
-    when: always
-    reports:
-      junit:
-        - "*/target/surefire-reports/TEST-*.xml"
-        - "*/target/failsafe-reports/TEST-*.xml"
-    expire_in: 1 week
-  cache:
-    key: mavenrepo
-    paths:
-      - .m2/repository
-    policy: pull
-
-test_security_legacy:
-  stage: test
-  interruptible: true
-  tags:
-    - test-large
-  script:
-    - find .
-    - mvn $MAVEN_CLI_OPTS -pl security-legacy test
-  artifacts:
-    when: always
-    reports:
-      junit:
-        - "*/target/surefire-reports/TEST-*.xml"
-        - "*/target/failsafe-reports/TEST-*.xml"
-    expire_in: 1 week
-  cache:
-    key: mavenrepo
-    paths:
-      - .m2/repository
-    policy: pull
-
-test_ssl:
-  stage: test
-  interruptible: true
-  tags:
-    - test
-  script:
-    - find .
-    - mvn $MAVEN_CLI_OPTS -pl ssl test
-  artifacts:
-    when: always
-    reports:
-      junit:
-        - "*/target/surefire-reports/TEST-*.xml"
-        - "*/target/failsafe-reports/TEST-*.xml"
-    expire_in: 1 week
-  cache:
-    key: mavenrepo
-    paths:
-      - .m2/repository
-    policy: pull
-
-test_signals:
-  stage: test
-  interruptible: true
-  tags:
-    - test-large
-  script:
-    - mvn $MAVEN_CLI_OPTS -pl signals test
-  artifacts:
-    when: always
-    reports:
-      junit:
-        - "*/target/surefire-reports/TEST-*.xml"
-        - "*/target/failsafe-reports/TEST-*.xml"
-    expire_in: 1 week
-  cache:
-    key: mavenrepo
-    paths:
-      - .m2/repository
-    policy: pull
-
-test_scheduler:
-  stage: test
-  interruptible: true
-  tags:
-    - test
-  script:
-    - mvn $MAVEN_CLI_OPTS -pl scheduler test
-  artifacts:
-    when: always
-    reports:
-      junit:
-        - "*/target/surefire-reports/TEST-*.xml"
-        - "*/target/failsafe-reports/TEST-*.xml"
-    expire_in: 1 week
-  cache:
-    key: mavenrepo
-    paths:
-      - .m2/repository
-    policy: pull
-
-test_support:
-  stage: test
-  interruptible: true
-  tags:
-    - test
-  script:
-    - mvn $MAVEN_CLI_OPTS -pl support test
-  artifacts:
-    when: always
-    reports:
-      junit:
-        - "*/target/surefire-reports/TEST-*.xml"
-        - "*/target/failsafe-reports/TEST-*.xml"
-    expire_in: 1 week
-  cache:
-    key: mavenrepo
-    paths:
-      - .m2/repository
-    policy: pull
-
-test_dlic_security:
-  stage: test
-  interruptible: true
-  tags:
-    - test-large
-  script:
-    - mvn $MAVEN_CLI_OPTS -pl dlic-security test
-  artifacts:
-    when: always
-    reports:
-      junit:
-        - "*/target/surefire-reports/TEST-*.xml"
-        - "*/target/failsafe-reports/TEST-*.xml"
-    expire_in: 1 week
-  cache:
-    key: mavenrepo
-    paths:
-      - .m2/repository
-    policy: pull
-    
-test_dlic_security_legacy:
-  stage: test
-  interruptible: true
-  tags:
-    - test-large
-  script:
-    - mvn $MAVEN_CLI_OPTS -pl dlic-security-legacy test
-  artifacts:
-    when: always
-    reports:
-      junit:
-        - "*/target/surefire-reports/TEST-*.xml"
-        - "*/target/failsafe-reports/TEST-*.xml"
-    expire_in: 1 week
-  cache:
-    key: mavenrepo
-    paths:
-      - .m2/repository
-    policy: pull    
-
-test_dlic_dlsfls:
-  stage: test
-  interruptible: true
-  tags:
-    - test
-  script:
-    - mvn $MAVEN_CLI_OPTS -pl dlic-dlsfls test
-  artifacts:
-    when: always
-    reports:
-      junit:
-        - "*/target/surefire-reports/TEST-*.xml"
-        - "*/target/failsafe-reports/TEST-*.xml"
-    expire_in: 1 week
-  cache:
-    key: mavenrepo
-    paths:
-      - .m2/repository
-    policy: pull
-    
-test_dlic_dlsfls_legacy:
-  stage: test
-  interruptible: true
-  tags:
-    - test
-  script:
-    - mvn $MAVEN_CLI_OPTS -pl dlic-dlsfls-legacy test
-  artifacts:
-    when: always
-    reports:
-      junit:
-        - "*/target/surefire-reports/TEST-*.xml"
-        - "*/target/failsafe-reports/TEST-*.xml"
-    expire_in: 1 week
-  cache:
-    key: mavenrepo
-    paths:
-      - .m2/repository
-    policy: pull    
->>>>>>> 0850fe45
 
   GIT_DEPTH: 10
   
 default:
   image: $SG_BUILD_IMAGE
   tags:
-<<<<<<< HEAD
-    - aws-runner
+    - build
   interruptible: true
   timeout: 90m
-=======
-    - test
-  script:
-    - mvn $MAVEN_CLI_OPTS -pl dlic-fe-multi-tenancy test
-  artifacts:
-    when: always
-    reports:
-      junit:
-        - "*/target/surefire-reports/TEST-*.xml"
-        - "*/target/failsafe-reports/TEST-*.xml"
-    expire_in: 1 week
-  cache:
-    key: mavenrepo
-    paths:
-      - .m2/repository
-    policy: pull
-
-test_dlic_auditlog:
-  stage: test
-  interruptible: true
-  tags:
-    - test-large
-  script:
-    - mvn $MAVEN_CLI_OPTS -pl dlic-auditlog test
-  artifacts:
-    when: always
-    reports:
-      junit:
-        - "*/target/surefire-reports/TEST-*.xml"
-        - "*/target/failsafe-reports/TEST-*.xml"
-    expire_in: 1 week
-  cache:
-    key: mavenrepo
-    paths:
-      - .m2/repository
-    policy: pull
-
-test_dlic_signals:
-  stage: test
-  interruptible: true
-  tags:
-    - test-large
-  script:
-    - mvn $MAVEN_CLI_OPTS -pl dlic-signals test
-  artifacts:
-    when: always
-    reports:
-      junit:
-        - "*/target/surefire-reports/TEST-*.xml"
-        - "*/target/failsafe-reports/TEST-*.xml"
-    expire_in: 1 week
-  cache:
-    key: mavenrepo
-    paths:
-      - .m2/repository
-    policy: pull
-
-
-deploy_snapshot:
-  stage: package
-  interruptible: true
-  tags:
-    - build
-  needs:
-    - job: build
-      artifacts: true
-  rules:
-    - if: '$CI_COMMIT_TAG =~ /^sg-.*/'
-      when: never
-    - when: always
->>>>>>> 0850fe45
   before_script:
     - |
         
@@ -408,17 +78,9 @@
   allow_failure: false
   stage: prepare
   rules:
-<<<<<<< HEAD
     - if: '$CI_COMMIT_TAG =~ /^sg-flx-.*/'
       when: never
     - when: always
-=======
-    - if: '$CI_COMMIT_TAG =~ /^sg-.*/'
-  before_script:
-    - rm -rf /var/lib/apt/lists/* && apt-get update -yqq && apt-get install -yqq openssh-client apt-utils jq perl libapr1 openssl libxml2-utils curl uuid-runtime ftp gnupg2 pinentry-tty expect psmisc xmlstarlet apt-transport-https zip netcat xmlstarlet sudo > /dev/null
-  tags:
-    - build
->>>>>>> 0850fe45
   script:
     - |
        set +e
@@ -466,15 +128,7 @@
   interruptible: false
   stage: release
   rules:
-<<<<<<< HEAD
     - if: '$CI_COMMIT_TAG =~ /^sg-flx-.*/'
-=======
-    - if: '$CI_COMMIT_TAG =~ /^sg-.*/'
-  before_script:
-    - rm -rf /var/lib/apt/lists/* && apt-get update -yqq && apt-get install -yqq openssh-client apt-utils jq perl libapr1 openssl libxml2-utils curl uuid-runtime ftp gnupg2 pinentry-tty expect psmisc xmlstarlet apt-transport-https zip netcat xmlstarlet sudo > /dev/null
-  tags:
-    - build
->>>>>>> 0850fe45
   script:
     - ./dev/setup_gpg.sh
     - |
