<?xml version="1.0" encoding="UTF-8"?>
<!-- ~ Copyright 2015-2017 floragunn GmbH ~ ~ This program is licensed to
	you under the Apache License Version 2.0, ~ and you may not use this file
	except in compliance with the Apache License Version 2.0. ~ You may obtain
	a copy of the Apache License Version 2.0 at http://www.apache.org/licenses/LICENSE-2.0.
	~ ~ Unless required by applicable law or agreed to in writing, ~ software
	distributed under the Apache License Version 2.0 is distributed on an ~ "AS
	IS" BASIS, WITHOUT WARRANTIES OR CONDITIONS OF ANY KIND, either express or
	implied. ~ See the Apache License Version 2.0 for the specific language governing
	permissions and limitations there under. -->
<project xmlns="http://maven.apache.org/POM/4.0.0"
	xmlns:xsi="http://www.w3.org/2001/XMLSchema-instance"
	xsi:schemaLocation="http://maven.apache.org/POM/4.0.0 http://maven.apache.org/xsd/maven-4.0.0.xsd">
	<modelVersion>4.0.0</modelVersion>

	<groupId>com.floragunn</groupId>
	<artifactId>search-guard-flx-parent</artifactId>
	<version>${revision}</version>
	<packaging>pom</packaging>
	<name>Search Guard FLX</name>

	<properties>
<<<<<<< HEAD
		<sgctl.version>1.0.0-beta-2</sgctl.version>
		<elasticsearch.version>7.16.3</elasticsearch.version>
=======
		<elasticsearch.version>7.17.7</elasticsearch.version>
>>>>>>> 899b6cb1
		<sg-suite.version>master-SNAPSHOT</sg-suite.version>
        <revision>${sg-suite.version}-es-${elasticsearch.version}</revision>
        
		<project.build.sourceEncoding>UTF-8</project.build.sourceEncoding>
		<project.reporting.outputEncoding>UTF-8</project.reporting.outputEncoding>
		<sonatypeOssDistMgmtSnapshotsUrl>https://oss.sonatype.org/content/repositories/snapshots/
		</sonatypeOssDistMgmtSnapshotsUrl>
		<dependency.locations.enabled>false</dependency.locations.enabled>
		<maven.compiler.source>1.8</maven.compiler.source>
		<maven.compiler.target>1.8</maven.compiler.target>
		<maven.compiler.release>8</maven.compiler.release>

		<netty-native.version>2.0.25.Final</netty-native.version>
		<bc.version>1.70</bc.version>
		<log4j.version>2.17.1</log4j.version>
		<guava.version>30.0-jre</guava.version>
		<commons.cli.version>1.4</commons.cli.version>
		<jackson.version>2.11.2</jackson.version>
	    <cxf.version>3.3.11</cxf.version>
		<http.commons.version>4.5.13</http.commons.version>
		<quartz.version>2.3.2</quartz.version>
		<simplemail.version>5.2.1</simplemail.version>

		<!-- Test only -->
		<mockito.version>2.23.0</mockito.version>
		<powermock.version>2.0.2</powermock.version>

		<!-- For mvn license:aggregate-add-third-party -->
		<license.excludedArtifacts>.*search-guard.*</license.excludedArtifacts>
		<license.excludedScopes>test,provided</license.excludedScopes>
	</properties>

	<modules>
		<module>security</module>
		<module>security-legacy</module>		
		<module>scheduler</module>
		<module>signals</module>
		<module>support</module>
		<module>plugin</module>
		<module>ssl</module>				
	</modules>

	<repositories>
		<repository>
			<id>release</id>
			<url>https://maven.search-guard.com:443/search-guard-flx-release</url>
			<releases>
				<enabled>true</enabled>
			</releases>
			<snapshots>
				<enabled>false</enabled>
			</snapshots>
		</repository>	
		<repository>
			<id>snapshot</id>
			<url>https://maven.search-guard.com:443/search-guard-flx-snapshot</url>
			<releases>
				<enabled>false</enabled>
			</releases>
			<snapshots>
				<enabled>true</enabled>
			</snapshots>
		</repository>
		<repository>
			<id>util-snapshot</id>
			<url>https://maven.search-guard.com:443/util-snapshot</url>
			<releases>
				<enabled>false</enabled>
			</releases>
			<snapshots>
				<enabled>true</enabled>
			</snapshots>
		</repository>
        <repository>
            <id>util-release</id>
            <url>https://maven.search-guard.com:443/util</url>
            <releases>
                <enabled>true</enabled>
            </releases>
            <snapshots>
                <enabled>false</enabled>
            </snapshots>
        </repository>
		<repository>
			<id>third-party</id>
			<url>https://maven.search-guard.com:443/third-party</url>
			<releases>
				<enabled>true</enabled>
			</releases>
			<snapshots>
				<enabled>true</enabled>
			</snapshots>
		</repository>
		<repository>
			<id>elasticsearch-releases</id>
			<url>https://artifacts.elastic.co/maven</url>
			<releases>
				<enabled>true</enabled>
			</releases>
			<snapshots>
				<enabled>false</enabled>
			</snapshots>
		</repository>
		<repository>
			<id>sonatype-nexus-snapshots</id>
			<name>Sonatype Nexus Snapshots</name>
			<url>https://oss.sonatype.org/content/repositories/snapshots</url>
			<releases>
				<enabled>false</enabled>
			</releases>
			<snapshots>
				<enabled>true</enabled>
			</snapshots>
		</repository>
	</repositories>
	<distributionManagement>
		<repository>
			<id>release</id>
			<name>Release repository</name>
			<url>https://maven.search-guard.com:443/search-guard-flx-release</url>
		</repository>
		<snapshotRepository>
			<id>snapshot</id>
			<name>Snapshot repository</name>
			<url>https://maven.search-guard.com:443/search-guard-flx-snapshot</url>
		</snapshotRepository>
	</distributionManagement>
	<scm>
		<url>https://git.floragunn.com/search-guard/search-guard-suite/</url>
		<connection>scm:git:git@git.floragunn.com/search-guard/search-guard-suite.git</connection>
		<developerConnection>scm:git:git@git.floragunn.com/search-guard/search-guard-suite.git</developerConnection>
		<tag>HEAD</tag>
	</scm>

	<dependencies>

		<dependency>
			<groupId>org.apache.logging.log4j</groupId>
			<artifactId>log4j-core</artifactId>
			<scope>provided</scope>
		</dependency>
	
		<dependency>
			<groupId>org.apache.logging.log4j</groupId>
			<artifactId>log4j-api</artifactId>
			<scope>provided</scope>
		</dependency>

		<dependency>
			<groupId>junit</groupId>
			<artifactId>junit</artifactId>
			<scope>test</scope>
		</dependency>

		<dependency>
			<groupId>commons-io</groupId>
			<artifactId>commons-io</artifactId>
			<scope>test</scope>
		</dependency>

		<dependency>
			<groupId>org.elasticsearch.plugin</groupId>
			<artifactId>percolator-client</artifactId>
			<version>${elasticsearch.version}</version>
			<scope>test</scope>
		</dependency>

		<dependency>
			<groupId>org.elasticsearch.plugin</groupId>
			<artifactId>parent-join-client</artifactId>
			<version>${elasticsearch.version}</version>
			<scope>test</scope>
		</dependency>

		<dependency>
			<groupId>org.elasticsearch.plugin</groupId>
			<artifactId>aggs-matrix-stats-client</artifactId>
			<version>${elasticsearch.version}</version>
			<scope>test</scope>
		</dependency>

		<dependency>
			<groupId>org.elasticsearch.plugin</groupId>
			<artifactId>reindex-client</artifactId>
			<version>${elasticsearch.version}</version>
			<scope>test</scope>
		</dependency>
	</dependencies>

	<dependencyManagement>
		<dependencies>

			<dependency>
				<groupId>org.elasticsearch</groupId>
				<artifactId>elasticsearch</artifactId>
				<version>${elasticsearch.version}</version>
			</dependency>

			<dependency>
				<groupId>org.apache.logging.log4j</groupId>
				<artifactId>log4j-core</artifactId>
				<version>${log4j.version}</version>
			</dependency>

			<dependency>
				<groupId>org.apache.logging.log4j</groupId>
				<artifactId>log4j-api</artifactId>
				<version>${log4j.version}</version>
			</dependency>

			<dependency>
				<groupId>org.apache.httpcomponents</groupId>
				<artifactId>httpclient</artifactId>
				<version>${http.commons.version}</version>
			</dependency>

			<dependency>
				<groupId>org.apache.httpcomponents</groupId>
				<artifactId>fluent-hc</artifactId>
				<version>${http.commons.version}</version>
			</dependency>

			<dependency>
    			<groupId>org.apache.httpcomponents</groupId>
    			<artifactId>httpcore</artifactId>
				<version>4.4.14</version>
			</dependency>

			<dependency>
				<groupId>io.github.hakky54</groupId>
				<artifactId>sslcontext-kickstart-for-pem</artifactId>
				<version>7.0.2</version>
			</dependency>
			<dependency>
				<groupId>org.bouncycastle</groupId>
				<artifactId>bcprov-jdk15on</artifactId>
				<version>${bc.version}</version>
			</dependency>
			<dependency>
				<groupId>org.bouncycastle</groupId>
				<artifactId>bcpg-jdk15on</artifactId>
				<version>${bc.version}</version>
			</dependency>

			<dependency>
				<groupId>org.bouncycastle</groupId>
				<artifactId>bcpkix-jdk15on</artifactId>
				<version>${bc.version}</version>
			</dependency>


			<dependency>
    			<groupId>org.apache.httpcomponents</groupId>
    			<artifactId>httpasyncclient</artifactId>
    			<version>4.1.4</version>
			</dependency>

			<dependency>
				<groupId>org.quartz-scheduler</groupId>
				<artifactId>quartz</artifactId>
				<version>${quartz.version}</version>
				<exclusions>
        			<exclusion>
          				<groupId>com.mchange</groupId>
          				<artifactId>c3p0</artifactId>
        			</exclusion>
      			</exclusions>
			</dependency>

			<dependency>
				<groupId>com.floragunn</groupId>
				<artifactId>search-guard-flx-security</artifactId>
				<version>${project.version}</version>
			</dependency>
			
			<dependency>
				<groupId>com.floragunn</groupId>
				<artifactId>search-guard-flx-security-legacy</artifactId>
				<version>${project.version}</version>
			</dependency>			
			
			<dependency>
				<groupId>com.floragunn</groupId>
				<artifactId>search-guard-flx-ssl</artifactId>
				<version>${project.version}</version>
			</dependency>

			<dependency>
				<groupId>com.floragunn</groupId>
				<artifactId>search-guard-flx-security</artifactId>
				<version>${project.version}</version>
				<classifier>tests</classifier>
			</dependency>
			
			<dependency>
				<groupId>com.floragunn</groupId>
				<artifactId>search-guard-flx-security-legacy</artifactId>
				<version>${project.version}</version>
				<classifier>tests</classifier>
			</dependency>			

			<dependency>
				<groupId>com.floragunn</groupId>
				<artifactId>search-guard-flx-scheduler</artifactId>
				<version>${project.version}</version>
			</dependency>

			<dependency>
				<groupId>com.floragunn</groupId>
				<artifactId>search-guard-flx-support</artifactId>
				<version>${project.version}</version>
			</dependency>

			<dependency>
				<groupId>com.floragunn</groupId>
				<artifactId>dlic-search-guard-flx-security</artifactId>
				<version>${project.version}</version>
			</dependency>

			<dependency>
				<groupId>com.floragunn</groupId>
				<artifactId>dlic-search-guard-flx-fe-multi-tenancy</artifactId>
				<version>${project.version}</version>
			</dependency>

			<dependency>
				<groupId>com.floragunn</groupId>
				<artifactId>dlic-search-guard-flx-security</artifactId>
				<version>${project.version}</version>
				<classifier>tests</classifier>				
			</dependency>
			
			<dependency>
				<groupId>com.floragunn</groupId>
				<artifactId>search-guard-flx-support</artifactId>
				<version>${project.version}</version>
				<classifier>tests</classifier>
			</dependency>
							
			<dependency>
				<groupId>com.floragunn</groupId>
				<artifactId>codova</artifactId>
				<version>1.1.1</version>
			</dependency>

			<dependency>
				<groupId>com.floragunn</groupId>
				<artifactId>fluent-collections</artifactId>
				<version>1.0.1</version>
			</dependency>

            <dependency>
                <groupId>com.floragunn</groupId>
                <artifactId>dlic-search-guard-flx-dlsfls</artifactId>
                <version>${project.version}</version>
            </dependency>

			<dependency>
				<groupId>com.floragunn</groupId>
				<artifactId>dlic-search-guard-flx-dlsfls-legacy</artifactId>
				<version>${project.version}</version>
			</dependency>
			
			
			<dependency>			
				<groupId>com.floragunn</groupId>
				<artifactId>dlic-search-guard-flx-dlsfls-legacy</artifactId>
				<version>${project.version}</version>
				<classifier>tests</classifier>				
			</dependency>
			
			<dependency>
				<groupId>org.elasticsearch.plugin</groupId>
				<artifactId>lang-mustache-client</artifactId>
				<version>${elasticsearch.version}</version>
			</dependency>

			<dependency>
    			<groupId>org.elasticsearch.plugin</groupId>
    			<artifactId>elasticsearch-scripting-painless-spi</artifactId>
    			<version>${elasticsearch.version}</version>
			</dependency>

			 <dependency>
    	  		<groupId>co.elastic.clients</groupId>
      			<artifactId>elasticsearch-java</artifactId>
    			<version>${elasticsearch.version}</version>
	    	</dependency>

			<dependency>
				<groupId>org.powermock</groupId>
				<artifactId>powermock-module-junit4</artifactId>
				<version>${powermock.version}</version>
			</dependency>
			<dependency>
				<groupId>org.powermock</groupId>
				<artifactId>powermock-api-mockito2</artifactId>
				<version>${powermock.version}</version>
			</dependency>

			<dependency>
				<groupId>com.icegreen</groupId>
				<artifactId>greenmail</artifactId>
				<version>1.5.10</version>
			</dependency>


			<dependency>
				<groupId>commons-io</groupId>
				<artifactId>commons-io</artifactId>
				<version>2.6</version>
			</dependency>

			<dependency>
				<groupId>org.hamcrest</groupId>
				<artifactId>hamcrest-all</artifactId>
				<version>1.3</version>
			</dependency>

			<dependency>
				<groupId>junit</groupId>
				<artifactId>junit</artifactId>
				<version>4.12</version>
			</dependency>

			<dependency>
				<groupId>commons-codec</groupId>
				<artifactId>commons-codec</artifactId>
				<version>1.15</version>
			</dependency>

			<dependency>
				<groupId>org.cryptacular</groupId>
				<artifactId>cryptacular</artifactId>
				<version>1.1.4</version>
			</dependency>
		</dependencies>
	</dependencyManagement>

	<build>
		<testResources>
			<testResource>
				<directory>${basedir}/src/test/resources</directory>
				<filtering>false</filtering>
				<includes>
					<include>**/*</include>
				</includes>
			</testResource>
		</testResources>
		<resources>
			<resource>
				<directory>${basedir}</directory>
				<filtering>false</filtering>
				<includes>
					<include>LICENSE</include>
					<include>NOTICE.txt</include>
					<include>THIRD-PARTY.txt</include>
					<include>KEYS</include>
				</includes>
			</resource>
			<resource>
				<directory>${basedir}/src/main/resources</directory>
				<filtering>false</filtering>
				<includes>
					<include>**/*</include>
				</includes>
			</resource>
		</resources>
		<plugins>
			<plugin>
				<groupId>org.apache.maven.plugins</groupId>
				<artifactId>maven-enforcer-plugin</artifactId>
				<version>3.0.0-M2</version>
				<executions>
					<execution>
						<id>enforce-maven</id>
						<goals>
							<goal>enforce</goal>
						</goals>
						<configuration>
							<rules>
								<requireMavenVersion>
									<version>[3.5.4,)</version>
									<message>Maven 3.5.4 or later required</message>
								</requireMavenVersion>
							</rules>
						</configuration>
					</execution>
					<execution>
						<id>enforce-java</id>
						<goals>
							<goal>enforce</goal>
						</goals>
						<configuration>
							<rules>
								<requireJavaVersion>
									<version>[1.11,)</version>
									<message>Java 11 or later required to build the plugin</message>
								</requireJavaVersion>
							</rules>
						</configuration>
					</execution>
				</executions>
			</plugin>
			<plugin>
				<artifactId>maven-clean-plugin</artifactId>
				<version>3.1.0</version>
				<configuration>
					<filesets>
						<fileset>
							<directory>data</directory>
						</fileset>
					</filesets>
				</configuration>
			</plugin>

			<plugin>
				<groupId>org.codehaus.mojo</groupId>
				<artifactId>flatten-maven-plugin</artifactId>
				<version>1.1.0</version>
				<configuration>
				  <updatePomFile>true</updatePomFile>
				  <flattenMode>resolveCiFriendliesOnly</flattenMode>
				</configuration>
				<executions>
				  <execution>
				    <?m2e ignore?>
					<id>flatten</id>
					<phase>process-resources</phase>
					<goals>
					  <goal>flatten</goal>
					</goals>
				  </execution>
				  <execution>
				    <?m2e ignore?>
					<id>flatten.clean</id>
					<phase>clean</phase>
					<goals>
					  <goal>clean</goal>
					</goals>
				  </execution>
				</executions>
			  </plugin>

          <plugin>
            <groupId>org.codehaus.mojo</groupId>
            <artifactId>license-maven-plugin</artifactId>
            <version>1.13</version>
          </plugin>
		</plugins>
		<pluginManagement>
			<plugins>
				<plugin>
					<groupId>org.apache.maven.plugins</groupId>
					<artifactId>maven-resources-plugin</artifactId>
					<version>3.1.0</version>
				</plugin>
				<plugin>
					<groupId>org.apache.maven.plugins</groupId>
					<artifactId>maven-release-plugin</artifactId>
					<version>2.5.3</version>
					<configuration>
						<tagNameFormat>v@{project.version}</tagNameFormat>
						<pushChanges>false</pushChanges>
						<localCheckout>true</localCheckout>
						<autoVersionSubmodules>true</autoVersionSubmodules>
						<useReleaseProfile>false</useReleaseProfile>
						<releaseProfiles>release</releaseProfiles>
					</configuration>
				</plugin>
				<plugin>
					<groupId>org.apache.maven.plugins</groupId>
					<artifactId>maven-source-plugin</artifactId>
					<version>3.0.1</version>
					<executions>
						<execution>
							<id>attach-sources</id>
							<goals>
								<goal>jar</goal>
							</goals>
						</execution>
					</executions>
				</plugin>
				<plugin>
					<groupId>org.apache.maven.plugins</groupId>
					<artifactId>maven-gpg-plugin</artifactId>
					<version>1.6</version>
					<configuration>
						<keyname>${gpg.keyname}</keyname>
						<passphraseServerId>${gpg.keyname}</passphraseServerId>
					</configuration>
					<executions>
						<execution>
							<id>sign-artifacts</id>
							<phase>verify</phase>
							<goals>
								<goal>sign</goal>
							</goals>
						</execution>
					</executions>
				</plugin>
				<plugin>
					<groupId>org.apache.maven.plugins</groupId>
					<artifactId>maven-jar-plugin</artifactId>
					<version>3.1.1</version>
					<configuration>
						<excludes>
							<exclude>**/*cobertura*</exclude>
							<exclude>**/*jacoco*</exclude>
						</excludes>
						<archive>
							<manifest>
								<addDefaultImplementationEntries>true</addDefaultImplementationEntries>
							</manifest>
							<manifestEntries>
								<Built-By>floragunn GmbH</Built-By>
								<Build-Time>${maven.build.timestamp}</Build-Time>
								<git-sha1>${git.commit.id}</git-sha1>
							</manifestEntries>
						</archive>
					</configuration>
					<executions>
						<execution>
							<goals>
								<goal>test-jar</goal>
							</goals>
						</execution>
					</executions>
				</plugin>
				<plugin>
					<groupId>org.apache.maven.plugins</groupId>
					<artifactId>maven-compiler-plugin</artifactId>
					<version>3.8.0</version>
					<configuration>
						<showDeprecation>true</showDeprecation>
						<showWarnings>true</showWarnings>
						<compilerArgument>-Xlint:unchecked</compilerArgument>
					</configuration>
				</plugin>
				<plugin>
					<groupId>org.apache.maven.plugins</groupId>
					<artifactId>maven-surefire-plugin</artifactId>
					<version>3.0.0-M3</version>
					<configuration>
						<argLine>-Xmx3072m</argLine>
						<rerunFailingTestsCount>3</rerunFailingTestsCount>
						<forkCount>3</forkCount>
						<reuseForks>true</reuseForks>
						<!-- <parallel>methods</parallel> <threadCount>1</threadCount> -->
						<systemPropertyVariables>
							<forkno>fork_${surefire.forkNumber}</forkno>
						</systemPropertyVariables>

						<includes>
							<include>**/*.java</include>
						</includes>
						<trimStackTrace>false</trimStackTrace>
					</configuration>
				</plugin>
				<plugin>
					<groupId>org.jacoco</groupId>
					<artifactId>jacoco-maven-plugin</artifactId>
					<version>0.8.7</version>
				</plugin>
				<plugin>
					<artifactId>maven-assembly-plugin</artifactId>
					<version>3.1.1</version>
				</plugin>
			</plugins>
		</pluginManagement>
		<extensions>
			<extension>
				<groupId>kr.motd.maven</groupId>
				<artifactId>os-maven-plugin</artifactId>
				<version>1.5.0.Final</version>
			</extension>
		</extensions>
	</build>

	<profiles>
		<profile>
			<id>enterprise</id>
			<activation>
				<file>
					<exists>dlic-security</exists>
				</file>
			</activation>
			<modules>
				<module>security</module>
				<module>security-legacy</module>		
				<module>scheduler</module>
				<module>signals</module>
				<module>support</module>
				<module>dlic-security</module>
				<module>dlic-signals</module>	
				<module>dlic-auditlog</module>
				<module>dlic-dlsfls</module>				
				<module>dlic-dlsfls-legacy</module>											
				<module>dlic-security-legacy</module>		
				<module>dlic-fe-multi-tenancy</module>										
				<module>plugin</module>
			</modules>
		</profile>

		<profile>
			<id>release</id>
			<build>
				<plugins>
					<plugin>
						<groupId>org.apache.maven.plugins</groupId>
						<artifactId>maven-source-plugin</artifactId>
					</plugin>
					<plugin>
						<groupId>org.apache.maven.plugins</groupId>
						<artifactId>maven-gpg-plugin</artifactId>
					</plugin>
				</plugins>
			</build>
		</profile>
		<profile>
			<id>coverage</id>
			<build>
				<plugins>
					<plugin>
						<groupId>org.jacoco</groupId>
						<artifactId>jacoco-maven-plugin</artifactId>
						<configuration>
							<append>true</append>
						</configuration>
						<executions>
							<execution>
								<id>agent-for-ut</id>
								<goals>
									<goal>prepare-agent</goal>
								</goals>
							</execution>
							<execution>
								<id>agent-for-it</id>
								<goals>
									<goal>prepare-agent-integration</goal>
								</goals>
							</execution>
							<execution>
								<id>jacoco-site</id>
								<phase>verify</phase>
								<goals>
									<goal>report</goal>
								</goals>
							</execution>
						</executions>
					</plugin>
				</plugins>
			</build>
		</profile>
	</profiles>

</project><|MERGE_RESOLUTION|>--- conflicted
+++ resolved
@@ -20,12 +20,8 @@
 	<name>Search Guard FLX</name>
 
 	<properties>
-<<<<<<< HEAD
 		<sgctl.version>1.0.0-beta-2</sgctl.version>
 		<elasticsearch.version>7.16.3</elasticsearch.version>
-=======
-		<elasticsearch.version>7.17.7</elasticsearch.version>
->>>>>>> 899b6cb1
 		<sg-suite.version>master-SNAPSHOT</sg-suite.version>
         <revision>${sg-suite.version}-es-${elasticsearch.version}</revision>
         
