--- conflicted
+++ resolved
@@ -59,13 +59,8 @@
 
     <bc.version>1.70</bc.version>
     <log4j.version>2.23.1</log4j.version>
-<<<<<<< HEAD
-    <jackson.version>2.16.2</jackson.version>
+    <jackson.version>2.17.0</jackson.version>
     <cxf.version>4.0.4</cxf.version>
-=======
-    <jackson.version>2.17.0</jackson.version>
-    <cxf.version>4.0.2</cxf.version>
->>>>>>> 698797f3
     <http.commons.version>4.5.14</http.commons.version>
     <opensaml.version>4.3.0</opensaml.version>
     <opensaml.patch.version>4.3.0-1.0.3</opensaml.patch.version>
