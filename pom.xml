<?xml version="1.0" encoding="UTF-8"?>
<!-- ~ Copyright 2015-2017 floragunn GmbH ~ ~ This program is licensed to
	you under the Apache License Version 2.0, ~ and you may not use this file
	except in compliance with the Apache License Version 2.0. ~ You may obtain
	a copy of the Apache License Version 2.0 at http://www.apache.org/licenses/LICENSE-2.0.
	~ ~ Unless required by applicable law or agreed to in writing, ~ software
	distributed under the Apache License Version 2.0 is distributed on an ~ "AS
	IS" BASIS, WITHOUT WARRANTIES OR CONDITIONS OF ANY KIND, either express or
	implied. ~ See the Apache License Version 2.0 for the specific language governing
	permissions and limitations there under. -->
<project xmlns="http://maven.apache.org/POM/4.0.0" xmlns:xsi="http://www.w3.org/2001/XMLSchema-instance" xsi:schemaLocation="http://maven.apache.org/POM/4.0.0 http://maven.apache.org/xsd/maven-4.0.0.xsd">
  <modelVersion>4.0.0</modelVersion>

  <groupId>com.floragunn</groupId>
  <artifactId>search-guard-flx-parent</artifactId>
  <version>${revision}</version>
  <packaging>pom</packaging>
  <name>Search Guard FLX</name>

  <modules>
    <module>security</module>
    <module>security-legacy</module>
    <module>scheduler</module>
    <module>signals</module>
    <module>support</module>
    <module>plugin</module>
    <module>ssl</module>
  </modules>
  <scm>
    <connection>scm:git:git@git.floragunn.com/search-guard/search-guard-suite.git</connection>
    <developerConnection>scm:git:git@git.floragunn.com/search-guard/search-guard-suite.git</developerConnection>
    <tag>HEAD</tag>
    <url>https://git.floragunn.com/search-guard/search-guard-suite/</url>
  </scm>
  <distributionManagement>
    <repository>
      <id>release</id>
      <name>Release repository</name>
      <url>https://maven.search-guard.com:443/search-guard-flx-release</url>
    </repository>
    <snapshotRepository>
      <id>snapshot</id>
      <name>Snapshot repository</name>
      <url>https://maven.search-guard.com:443/search-guard-flx-snapshot</url>
    </snapshotRepository>
  </distributionManagement>

  <properties>
    <elasticsearch.version>8.8.0</elasticsearch.version>
    <sg-suite.version>master-SNAPSHOT</sg-suite.version>
    <revision>${sg-suite.version}-es-${elasticsearch.version}</revision>

<<<<<<< HEAD
    <elasticsearch.version>8.9.0</elasticsearch.version>
=======
    <project.build.sourceEncoding>UTF-8</project.build.sourceEncoding>
    <project.reporting.outputEncoding>UTF-8</project.reporting.outputEncoding>
    <dependency.locations.enabled>false</dependency.locations.enabled>
    <maven.compiler.release>17</maven.compiler.release>
>>>>>>> bbf72169

    <netty.version>4.1.86.Final</netty.version>
    <bc.version>1.70</bc.version>
    <log4j.version>2.19.0</log4j.version>
    <jackson.version>2.14.2</jackson.version>
    <cxf.version>4.0.2</cxf.version>
    <http.commons.version>4.5.14</http.commons.version>
    <opensaml.version>4.3.0</opensaml.version>
    <opensaml.patch.version>4.3.0-1.0.3</opensaml.patch.version>
    <powermock.version>2.0.2</powermock.version>

    <!-- For mvn license:aggregate-add-third-party -->
    <license.excludedArtifacts>.*search-guard.*</license.excludedArtifacts>
    <license.excludedScopes>test,provided</license.excludedScopes>
  </properties>

  <dependencyManagement>
    <dependencies>

      <dependency>
        <groupId>co.elastic.clients</groupId>
        <artifactId>elasticsearch-java</artifactId>
        <version>${elasticsearch.version}</version>

<<<<<<< HEAD
      <dependency>
        <groupId>org.elasticsearch.plugin</groupId>
        <artifactId>rest-root</artifactId>
        <version>${elasticsearch.version}</version>
      </dependency>

      <dependency>
        <groupId>org.quartz-scheduler</groupId>
        <artifactId>quartz</artifactId>
        <version>${quartz.version}</version>
        <scope>compile</scope>
        <exclusions>
          <exclusion>
            <groupId>com.mchange</groupId>
            <artifactId>c3p0</artifactId>
          </exclusion>
        </exclusions>
=======
>>>>>>> bbf72169
      </dependency>

      <dependency>
        <groupId>com.fasterxml.jackson.core</groupId>
        <artifactId>jackson-core</artifactId>
        <version>${jackson.version}</version>
      </dependency>

      <dependency>
        <groupId>com.floragunn</groupId>
        <artifactId>codova</artifactId>
        <version>1.4.0</version>
      </dependency>

      <dependency>
        <groupId>com.floragunn</groupId>
        <artifactId>dlic-search-guard-flx-dlsfls</artifactId>
        <version>${project.version}</version>
      </dependency>

      <dependency>
        <groupId>com.floragunn</groupId>
        <artifactId>dlic-search-guard-flx-dlsfls-legacy</artifactId>
        <version>${project.version}</version>
      </dependency>

      <dependency>
        <groupId>com.floragunn</groupId>
        <artifactId>dlic-search-guard-flx-fe-multi-tenancy</artifactId>
        <version>${project.version}</version>
      </dependency>

      <dependency>
        <groupId>com.floragunn</groupId>
        <artifactId>dlic-search-guard-flx-security</artifactId>
        <version>${project.version}</version>
      </dependency>

      <dependency>
        <groupId>com.floragunn</groupId>
        <artifactId>fluent-collections</artifactId>
        <version>1.0.1</version>
      </dependency>

      <dependency>
        <groupId>com.floragunn</groupId>
        <artifactId>search-guard-flx-scheduler</artifactId>
        <version>${project.version}</version>
      </dependency>

      <dependency>
        <groupId>com.floragunn</groupId>
        <artifactId>search-guard-flx-security</artifactId>
        <version>${project.version}</version>
      </dependency>

      <dependency>
        <groupId>com.floragunn</groupId>
        <artifactId>search-guard-flx-security-legacy</artifactId>
        <version>${project.version}</version>
      </dependency>

      <dependency>
        <groupId>com.floragunn</groupId>
        <artifactId>search-guard-flx-ssl</artifactId>
        <version>${project.version}</version>
      </dependency>

      <dependency>
        <groupId>com.floragunn</groupId>
        <artifactId>search-guard-flx-support</artifactId>
        <version>${project.version}</version>
      </dependency>

      <dependency>
        <groupId>com.floragunn.dependencies.org.opensaml</groupId>
        <artifactId>opensaml-xmlsec-impl-patched</artifactId>
        <version>${opensaml.patch.version}</version>
      </dependency>
      <dependency>
        <groupId>com.github.stephenc.jcip</groupId>
        <artifactId>jcip-annotations</artifactId>
        <version>1.0-1</version>
      </dependency>

      <dependency>
        <groupId>com.google.guava</groupId>
        <artifactId>guava</artifactId>
        <version>32.0.1-jre</version>
      </dependency>

      <dependency>
        <groupId>com.icegreen</groupId>
        <artifactId>greenmail</artifactId>
        <version>1.5.10</version>
      </dependency>
      <dependency>
        <groupId>com.jayway.jsonpath</groupId>
        <artifactId>json-path</artifactId>
        <version>2.5.0</version>
      </dependency>

      <dependency>
        <groupId>commons-codec</groupId>
        <artifactId>commons-codec</artifactId>
        <version>1.16.0</version>
      </dependency>

      <dependency>
        <groupId>commons-collections</groupId>
        <artifactId>commons-collections</artifactId>
        <version>3.2.2</version>
      </dependency>

      <dependency>
        <groupId>commons-io</groupId>
        <artifactId>commons-io</artifactId>
        <version>2.13.0</version>
      </dependency>
      <dependency>
        <groupId>commons-validator</groupId>
        <artifactId>commons-validator</artifactId>
        <version>1.7</version>
      </dependency>

      <dependency>
        <groupId>joda-time</groupId>
        <artifactId>joda-time</artifactId>
        <version>2.12.5</version>
      </dependency>

      <dependency>
        <groupId>junit</groupId>
        <artifactId>junit</artifactId>
        <version>4.13.1</version>
      </dependency>

      <dependency>
        <groupId>org.apache.httpcomponents</groupId>
        <artifactId>fluent-hc</artifactId>
        <version>${http.commons.version}</version>
      </dependency>

      <dependency>
        <groupId>org.apache.httpcomponents</groupId>
        <artifactId>httpasyncclient</artifactId>
        <version>4.1.5</version>
      </dependency>

      <dependency>
        <groupId>org.apache.httpcomponents</groupId>
        <artifactId>httpclient</artifactId>
        <version>${http.commons.version}</version>
      </dependency>

      <dependency>
        <groupId>org.apache.httpcomponents</groupId>
        <artifactId>httpcore</artifactId>
        <version>4.4.16</version>
      </dependency>

      <dependency>
        <groupId>org.apache.logging.log4j</groupId>
        <artifactId>log4j-api</artifactId>
        <version>${log4j.version}</version>
      </dependency>

      <dependency>
        <groupId>org.apache.logging.log4j</groupId>
        <artifactId>log4j-core</artifactId>
        <version>${log4j.version}</version>
      </dependency>
      <dependency>
        <groupId>org.bouncycastle</groupId>
        <artifactId>bcpg-jdk15on</artifactId>
        <version>${bc.version}</version>
      </dependency>

      <dependency>
        <groupId>org.bouncycastle</groupId>
        <artifactId>bcpkix-jdk15on</artifactId>
        <version>${bc.version}</version>
      </dependency>

      <dependency>
        <groupId>org.bouncycastle</groupId>
        <artifactId>bcprov-jdk15on</artifactId>
        <version>${bc.version}</version>
      </dependency>

      <dependency>
        <groupId>org.elasticsearch</groupId>
        <artifactId>elasticsearch</artifactId>
        <version>${elasticsearch.version}</version>
        <exclusions>
          <exclusion>
            <groupId>org.elasticsearch</groupId>
            <artifactId>elasticsearch-preallocate</artifactId>
          </exclusion>
        </exclusions>
      </dependency>

      <dependency>
        <groupId>org.elasticsearch</groupId>
        <artifactId>elasticsearch-ssl-config</artifactId>
        <version>${elasticsearch.version}</version>
      </dependency>

      <dependency>
        <groupId>org.elasticsearch.plugin</groupId>
        <artifactId>aggs-matrix-stats-client</artifactId>
        <version>${elasticsearch.version}</version>
      </dependency>

      <dependency>
        <groupId>org.elasticsearch.plugin</groupId>
        <artifactId>elasticsearch-scripting-painless-spi</artifactId>
        <version>${elasticsearch.version}</version>
      </dependency>

      <dependency>
        <groupId>org.elasticsearch.plugin</groupId>
        <artifactId>lang-mustache</artifactId>
        <version>${elasticsearch.version}</version>
      </dependency>
      <dependency>
        <groupId>org.elasticsearch.plugin</groupId>
        <artifactId>lang-painless</artifactId>
        <version>${elasticsearch.version}</version>
      </dependency>

      <dependency>
        <groupId>org.elasticsearch.plugin</groupId>
        <artifactId>parent-join-client</artifactId>
        <version>${elasticsearch.version}</version>
      </dependency>

      <dependency>
        <groupId>org.elasticsearch.plugin</groupId>
        <artifactId>percolator-client</artifactId>
        <version>${elasticsearch.version}</version>
      </dependency>
      <dependency>
        <groupId>org.elasticsearch.plugin</groupId>
        <artifactId>reindex-client</artifactId>
        <version>${elasticsearch.version}</version>
      </dependency>

      <dependency>
        <groupId>org.hamcrest</groupId>
        <artifactId>hamcrest-all</artifactId>
        <version>1.3</version>
      </dependency>
      <dependency>
        <groupId>org.powermock</groupId>
        <artifactId>powermock-api-mockito2</artifactId>
        <version>${powermock.version}</version>
      </dependency>

      <dependency>
        <groupId>org.powermock</groupId>
        <artifactId>powermock-module-junit4</artifactId>
        <version>${powermock.version}</version>
      </dependency>

      <dependency>
        <groupId>org.quartz-scheduler</groupId>
        <artifactId>quartz</artifactId>
        <version>2.3.2</version>
        <exclusions>
          <exclusion>
            <groupId>com.mchange</groupId>
            <artifactId>c3p0</artifactId>
          </exclusion>
        </exclusions>
      </dependency>

      <dependency>
        <groupId>com.floragunn</groupId>
        <artifactId>dlic-search-guard-flx-dlsfls-legacy</artifactId>
        <version>${project.version}</version>
        <classifier>tests</classifier>
      </dependency>

      <dependency>
        <groupId>com.floragunn</groupId>
        <artifactId>dlic-search-guard-flx-security</artifactId>
        <version>${project.version}</version>
        <classifier>tests</classifier>
      </dependency>

      <dependency>
        <groupId>com.floragunn</groupId>
        <artifactId>search-guard-flx-security</artifactId>
        <version>${project.version}</version>
        <classifier>tests</classifier>
      </dependency>

      <dependency>
        <groupId>com.floragunn</groupId>
        <artifactId>search-guard-flx-security-legacy</artifactId>
        <version>${project.version}</version>
        <classifier>tests</classifier>
      </dependency>

      <dependency>
        <groupId>com.floragunn</groupId>
        <artifactId>search-guard-flx-support</artifactId>
        <version>${project.version}</version>
        <classifier>tests</classifier>
      </dependency>

      <dependency>
        <groupId>org.awaitility</groupId>
        <artifactId>awaitility</artifactId>
        <version>4.2.0</version>
      </dependency>
    </dependencies>
  </dependencyManagement>

  <dependencies>

    <dependency>
      <groupId>com.fasterxml.jackson.core</groupId>
      <artifactId>jackson-core</artifactId>
    </dependency>

    <dependency>
      <groupId>com.fasterxml.jackson.dataformat</groupId>
      <artifactId>jackson-dataformat-smile</artifactId>
      <version>${jackson.version}</version>
      <scope>compile</scope>

    </dependency>

    <dependency>
      <groupId>com.fasterxml.jackson.dataformat</groupId>
      <artifactId>jackson-dataformat-yaml</artifactId>
      <version>${jackson.version}</version>
      <scope>compile</scope>

    </dependency>

    <dependency>
      <groupId>com.floragunn</groupId>
      <artifactId>codova</artifactId>
    </dependency>

    <dependency>
      <groupId>com.google.guava</groupId>
      <artifactId>guava</artifactId>
    </dependency>

    <dependency>
      <!-- We explicitly depend on jakarta.activation in order to override various transitive dependencies to jakarta.activation which can trigger JAR hell issues -->
      <groupId>com.sun.activation</groupId>
      <artifactId>jakarta.activation</artifactId>
      <version>[1.2.2,1.3)</version>
    </dependency>
    <dependency>
      <!-- We explicitly specify jakarta.activation-api as provided dependency, as the API is also provided by jakarta.activation. However the explicit provided scope avoids activation-api
			     creeping into the build by transitive dependencies -->
      <groupId>jakarta.activation</groupId>
      <artifactId>jakarta.activation-api</artifactId>
      <version>[1.2.2,1.3)</version>
      <scope>provided</scope>
    </dependency>

    <dependency>
      <groupId>org.apache.logging.log4j</groupId>
      <artifactId>log4j-api</artifactId>
      <scope>provided</scope>
    </dependency>

    <dependency>
      <groupId>org.apache.logging.log4j</groupId>
      <artifactId>log4j-core</artifactId>
      <scope>provided</scope>
    </dependency>

    <dependency>
      <groupId>org.elasticsearch.plugin</groupId>
      <artifactId>rest-root</artifactId>
    </dependency>

    <dependency>
      <groupId>org.elasticsearch</groupId>
      <artifactId>elasticsearch</artifactId>
      <scope>provided</scope>
    </dependency>

    <dependency>
      <groupId>co.elastic.clients</groupId>
      <artifactId>elasticsearch-java</artifactId>
      <scope>test</scope>
    </dependency>

    <dependency>
      <groupId>com.fasterxml.jackson.core</groupId>
      <artifactId>jackson-databind</artifactId>
      <version>${jackson.version}</version>
      <scope>test</scope>
      <exclusions>
        <exclusion>
          <groupId>com.fasterxml.jackson.core</groupId>
          <artifactId>jackson-core</artifactId>
        </exclusion>
      </exclusions>
    </dependency>

    <dependency>
      <groupId>com.github.spullara.mustache.java</groupId>
      <artifactId>compiler</artifactId>
      <version>0.9.10</version>
      <scope>test</scope>
    </dependency>

    <dependency>
      <groupId>commons-io</groupId>
      <artifactId>commons-io</artifactId>
      <scope>test</scope>
    </dependency>

    <dependency>
      <groupId>junit</groupId>
      <artifactId>junit</artifactId>
      <scope>test</scope>
    </dependency>

    <dependency>
      <groupId>org.elasticsearch</groupId>
      <artifactId>elasticsearch-ssl-config</artifactId>
      <scope>test</scope>
    </dependency>

    <dependency>
      <groupId>org.elasticsearch.plugin</groupId>
      <artifactId>lang-mustache</artifactId>
      <scope>test</scope>
    </dependency>

    <dependency>
      <groupId>org.elasticsearch.plugin</groupId>
      <artifactId>parent-join</artifactId>
      <version>${elasticsearch.version}</version>
      <scope>test</scope>
    </dependency>

    <dependency>
      <groupId>org.elasticsearch.plugin</groupId>
      <artifactId>percolator</artifactId>
      <version>${elasticsearch.version}</version>
      <scope>test</scope>
    </dependency>

    <dependency>
      <groupId>org.elasticsearch.plugin</groupId>
      <artifactId>reindex</artifactId>
      <version>${elasticsearch.version}</version>
      <scope>test</scope>
    </dependency>

    <dependency>
      <groupId>org.hamcrest</groupId>
      <artifactId>hamcrest-all</artifactId>
      <scope>test</scope>
    </dependency>

  </dependencies>

  <repositories>
    <repository>
      <releases>
        <enabled>true</enabled>
      </releases>
      <snapshots>
        <enabled>false</enabled>
      </snapshots>
      <id>release</id>
      <url>https://maven.search-guard.com:443/search-guard-flx-release</url>
    </repository>
    <repository>
      <releases>
        <enabled>false</enabled>
      </releases>
      <snapshots>
        <enabled>true</enabled>
      </snapshots>
      <id>snapshot</id>
      <url>https://maven.search-guard.com:443/search-guard-flx-snapshot</url>
    </repository>
    <repository>
      <releases>
        <enabled>false</enabled>
      </releases>
      <snapshots>
        <enabled>true</enabled>
      </snapshots>
      <id>util-snapshot</id>
      <url>https://maven.search-guard.com:443/util-snapshot</url>
    </repository>
    <repository>
      <releases>
        <enabled>true</enabled>
      </releases>
      <snapshots>
        <enabled>false</enabled>
      </snapshots>
      <id>util-release</id>
      <url>https://maven.search-guard.com:443/util</url>
    </repository>
    <repository>
      <releases>
        <enabled>true</enabled>
      </releases>
      <snapshots>
        <enabled>true</enabled>
      </snapshots>
      <id>third-party</id>
      <url>https://maven.search-guard.com:443/third-party</url>
    </repository>
    <repository>
      <releases>
        <enabled>true</enabled>
      </releases>
      <snapshots>
        <enabled>false</enabled>
      </snapshots>
      <id>elasticsearch-releases</id>
      <url>https://artifacts.elastic.co/maven</url>
    </repository>
    <repository>
      <releases>
        <enabled>true</enabled>
      </releases>
      <snapshots>
        <enabled>false</enabled>
      </snapshots>
      <id>shibboleth</id>
      <url>https://build.shibboleth.net/nexus/content/repositories/releases/</url>
    </repository>
    <repository>
      <releases>
        <enabled>false</enabled>
      </releases>
      <snapshots>
        <enabled>true</enabled>
      </snapshots>
      <id>sonatype-nexus-snapshots</id>
      <name>Sonatype Nexus Snapshots</name>
      <url>https://oss.sonatype.org/content/repositories/snapshots</url>
    </repository>
  </repositories>

  <build>
    <resources>
      <resource>
        <filtering>false</filtering>
        <directory>${basedir}</directory>
        <includes>
          <include>LICENSE</include>
          <include>NOTICE.txt</include>
          <include>THIRD-PARTY.txt</include>
          <include>KEYS</include>
        </includes>
      </resource>
      <resource>
        <filtering>false</filtering>
        <directory>${basedir}/src/main/resources</directory>
        <includes>
          <include>**/*</include>
        </includes>
      </resource>
    </resources>
    <testResources>
      <testResource>
        <filtering>false</filtering>
        <directory>${basedir}/src/test/resources</directory>
        <includes>
          <include>**/*</include>
        </includes>
      </testResource>
    </testResources>
    <pluginManagement>
      <plugins>
        <plugin>
          <groupId>org.apache.maven.plugins</groupId>
          <artifactId>maven-resources-plugin</artifactId>
          <version>3.1.0</version>
        </plugin>
        <plugin>
          <groupId>org.apache.maven.plugins</groupId>
          <artifactId>maven-release-plugin</artifactId>
          <version>2.5.3</version>
          <configuration>
            <tagNameFormat>v@{project.version}</tagNameFormat>
            <pushChanges>false</pushChanges>
            <localCheckout>true</localCheckout>
            <autoVersionSubmodules>true</autoVersionSubmodules>
            <useReleaseProfile>false</useReleaseProfile>
            <releaseProfiles>release</releaseProfiles>
          </configuration>
        </plugin>
        <plugin>
          <groupId>org.apache.maven.plugins</groupId>
          <artifactId>maven-source-plugin</artifactId>
          <version>3.0.1</version>
          <executions>
            <execution>
              <id>attach-sources</id>
              <goals>
                <goal>jar</goal>
              </goals>
            </execution>
          </executions>
        </plugin>
        <plugin>
          <groupId>org.apache.maven.plugins</groupId>
          <artifactId>maven-gpg-plugin</artifactId>
          <version>1.6</version>
          <configuration>
            <keyname>${gpg.keyname}</keyname>
            <passphraseServerId>${gpg.keyname}</passphraseServerId>
          </configuration>
          <executions>
            <execution>
              <id>sign-artifacts</id>
              <goals>
                <goal>sign</goal>
              </goals>
              <phase>verify</phase>
            </execution>
          </executions>
        </plugin>
        <plugin>
          <groupId>org.apache.maven.plugins</groupId>
          <artifactId>maven-jar-plugin</artifactId>
          <version>3.1.1</version>
          <configuration>
            <excludes>
              <exclude>**/*cobertura*</exclude>
              <exclude>**/*jacoco*</exclude>
            </excludes>
            <archive>
              <manifest>
                <addDefaultImplementationEntries>true</addDefaultImplementationEntries>
              </manifest>
              <manifestEntries>
                <Built-By>floragunn GmbH</Built-By>
                <Build-Time>${maven.build.timestamp}</Build-Time>
                <git-sha1>${git.commit.id}</git-sha1>
              </manifestEntries>
            </archive>
          </configuration>
          <executions>
            <execution>
              <goals>
                <goal>test-jar</goal>
              </goals>
            </execution>
          </executions>
        </plugin>
        <plugin>
          <groupId>org.apache.maven.plugins</groupId>
          <artifactId>maven-compiler-plugin</artifactId>
          <version>3.11.0</version>
          <configuration>
            <showDeprecation>true</showDeprecation>
            <showWarnings>true</showWarnings>
            <compilerArgument>-Xlint:unchecked</compilerArgument>
          </configuration>
        </plugin>
        <plugin>
          <groupId>org.apache.maven.plugins</groupId>
          <artifactId>maven-surefire-plugin</artifactId>
          <version>3.1.2</version>
          <configuration>
            <!-- add-opens is necessary for powermock on Java 17 -->
            <argLine>-Xmx4g -Xms4g --add-opens java.base/sun.security.util=ALL-UNNAMED --add-opens java.base/java.lang=ALL-UNNAMED --add-opens java.base/sun.nio.fs=ALL-UNNAMED --add-opens java.base/java.io=ALL-UNNAMED --add-opens java.base/java.util=ALL-UNNAMED --add-opens java.base/java.base=ALL-UNNAMED</argLine>
            <rerunFailingTestsCount>3</rerunFailingTestsCount>
            <forkCount>3</forkCount>
            <reuseForks>true</reuseForks>
            <systemPropertyVariables>
              <forkno>fork_${surefire.forkNumber}</forkno>
            </systemPropertyVariables>

            <includes>
              <include>**/*.java</include>
            </includes>
            <trimStackTrace>false</trimStackTrace>
          </configuration>
        </plugin>
        <plugin>
          <groupId>org.jacoco</groupId>
          <artifactId>jacoco-maven-plugin</artifactId>
          <version>0.8.7</version>
        </plugin>
        <plugin>
          <artifactId>maven-assembly-plugin</artifactId>
          <version>3.6.0</version>
        </plugin>
      </plugins>
    </pluginManagement>
    <plugins>
      <plugin>
        <groupId>org.apache.maven.plugins</groupId>
        <artifactId>maven-enforcer-plugin</artifactId>
        <version>3.3.0</version>
        <executions>
          <execution>
            <id>enforce-maven</id>
            <goals>
              <goal>enforce</goal>
            </goals>
            <configuration>
              <rules>
                <requireMavenVersion>
                  <version>[3.5.4,)</version>
                  <message>Maven 3.5.4 or later required</message>
                </requireMavenVersion>
              </rules>
            </configuration>
          </execution>
          <execution>
            <id>enforce-java</id>
            <goals>
              <goal>enforce</goal>
            </goals>
            <configuration>
              <rules>
                <requireJavaVersion>
                  <version>[17,)</version>
                  <message>Java 17 or later required to build the plugin</message>
                </requireJavaVersion>
              </rules>
            </configuration>
          </execution>
        </executions>
      </plugin>
      <plugin>
        <artifactId>maven-clean-plugin</artifactId>
        <version>3.3.1</version>
        <configuration>
          <filesets>
            <fileset>
              <directory>data</directory>
            </fileset>
          </filesets>
        </configuration>
      </plugin>

      <plugin>
        <groupId>org.codehaus.mojo</groupId>
        <artifactId>flatten-maven-plugin</artifactId>
        <version>1.1.0</version>
        <configuration>
          <updatePomFile>true</updatePomFile>
          <flattenMode>resolveCiFriendliesOnly</flattenMode>
        </configuration>
        <executions>
          <execution>
            <?m2e ignore?>
            <id>flatten</id>
            <goals>
              <goal>flatten</goal>
            </goals>
            <phase>process-resources</phase>
          </execution>
          <execution>
            <?m2e ignore?>
            <id>flatten.clean</id>
            <goals>
              <goal>clean</goal>
            </goals>
            <phase>clean</phase>
          </execution>
        </executions>
      </plugin>

      <plugin>
        <groupId>org.codehaus.mojo</groupId>
        <artifactId>license-maven-plugin</artifactId>
        <version>1.13</version>
      </plugin>

      <plugin>
        <groupId>com.diffplug.spotless</groupId>
        <artifactId>spotless-maven-plugin</artifactId>
        <version>2.38.0</version>
        <configuration>
          <pom>
            <includes>
              <include>pom.xml</include>
            </includes>
            <sortPom>
              <sortDependencies>scope,classifier,groupId,artifactId</sortDependencies>
            </sortPom>
          </pom>
        </configuration>
      </plugin>

    </plugins>
    <extensions>
      <extension>
        <groupId>kr.motd.maven</groupId>
        <artifactId>os-maven-plugin</artifactId>
        <version>1.5.0.Final</version>
      </extension>
    </extensions>
  </build>

  <profiles>
    <profile>
      <id>enterprise</id>
      <activation>
        <file>
          <exists>dlic-security</exists>
        </file>
      </activation>
      <modules>
        <module>security</module>
        <module>security-legacy</module>
        <module>scheduler</module>
        <module>signals</module>
        <module>support</module>
        <module>dlic-security</module>
        <module>dlic-signals</module>
        <module>dlic-auditlog</module>
        <module>dlic-dlsfls</module>
        <module>dlic-dlsfls-legacy</module>
        <module>dlic-security-legacy</module>
        <module>dlic-fe-multi-tenancy</module>
        <module>plugin</module>
      </modules>
    </profile>

    <profile>
      <id>release</id>
      <build>
        <plugins>
          <plugin>
            <groupId>org.apache.maven.plugins</groupId>
            <artifactId>maven-source-plugin</artifactId>
          </plugin>
          <plugin>
            <groupId>org.apache.maven.plugins</groupId>
            <artifactId>maven-gpg-plugin</artifactId>
          </plugin>
        </plugins>
      </build>
    </profile>
    <profile>
      <id>coverage</id>
      <build>
        <plugins>
          <plugin>
            <groupId>org.jacoco</groupId>
            <artifactId>jacoco-maven-plugin</artifactId>
            <configuration>
              <append>true</append>
            </configuration>
            <executions>
              <execution>
                <id>agent-for-ut</id>
                <goals>
                  <goal>prepare-agent</goal>
                </goals>
              </execution>
              <execution>
                <id>agent-for-it</id>
                <goals>
                  <goal>prepare-agent-integration</goal>
                </goals>
              </execution>
              <execution>
                <id>jacoco-site</id>
                <goals>
                  <goal>report</goal>
                </goals>
                <phase>verify</phase>
              </execution>
            </executions>
          </plugin>
        </plugins>
      </build>
    </profile>
  </profiles>

</project><|MERGE_RESOLUTION|>--- conflicted
+++ resolved
@@ -46,18 +46,14 @@
   </distributionManagement>
 
   <properties>
-    <elasticsearch.version>8.8.0</elasticsearch.version>
+    <elasticsearch.version>8.9.0</elasticsearch.version>
     <sg-suite.version>master-SNAPSHOT</sg-suite.version>
     <revision>${sg-suite.version}-es-${elasticsearch.version}</revision>
 
-<<<<<<< HEAD
-    <elasticsearch.version>8.9.0</elasticsearch.version>
-=======
     <project.build.sourceEncoding>UTF-8</project.build.sourceEncoding>
     <project.reporting.outputEncoding>UTF-8</project.reporting.outputEncoding>
     <dependency.locations.enabled>false</dependency.locations.enabled>
     <maven.compiler.release>17</maven.compiler.release>
->>>>>>> bbf72169
 
     <netty.version>4.1.86.Final</netty.version>
     <bc.version>1.70</bc.version>
@@ -82,26 +78,6 @@
         <artifactId>elasticsearch-java</artifactId>
         <version>${elasticsearch.version}</version>
 
-<<<<<<< HEAD
-      <dependency>
-        <groupId>org.elasticsearch.plugin</groupId>
-        <artifactId>rest-root</artifactId>
-        <version>${elasticsearch.version}</version>
-      </dependency>
-
-      <dependency>
-        <groupId>org.quartz-scheduler</groupId>
-        <artifactId>quartz</artifactId>
-        <version>${quartz.version}</version>
-        <scope>compile</scope>
-        <exclusions>
-          <exclusion>
-            <groupId>com.mchange</groupId>
-            <artifactId>c3p0</artifactId>
-          </exclusion>
-        </exclusions>
-=======
->>>>>>> bbf72169
       </dependency>
 
       <dependency>
@@ -307,6 +283,12 @@
       <dependency>
         <groupId>org.elasticsearch</groupId>
         <artifactId>elasticsearch-ssl-config</artifactId>
+        <version>${elasticsearch.version}</version>
+      </dependency>
+
+      <dependency>
+        <groupId>org.elasticsearch.plugin</groupId>
+        <artifactId>rest-root</artifactId>
         <version>${elasticsearch.version}</version>
       </dependency>
 
@@ -480,11 +462,6 @@
       <groupId>org.apache.logging.log4j</groupId>
       <artifactId>log4j-core</artifactId>
       <scope>provided</scope>
-    </dependency>
-
-    <dependency>
-      <groupId>org.elasticsearch.plugin</groupId>
-      <artifactId>rest-root</artifactId>
     </dependency>
 
     <dependency>
