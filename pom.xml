<?xml version="1.0" encoding="UTF-8"?>
<!-- ~ Copyright 2015-2017 floragunn GmbH ~ ~ This program is licensed to
	you under the Apache License Version 2.0, ~ and you may not use this file
	except in compliance with the Apache License Version 2.0. ~ You may obtain
	a copy of the Apache License Version 2.0 at http://www.apache.org/licenses/LICENSE-2.0.
	~ ~ Unless required by applicable law or agreed to in writing, ~ software
	distributed under the Apache License Version 2.0 is distributed on an ~ "AS
	IS" BASIS, WITHOUT WARRANTIES OR CONDITIONS OF ANY KIND, either express or
	implied. ~ See the Apache License Version 2.0 for the specific language governing
	permissions and limitations there under. -->
<project xmlns="http://maven.apache.org/POM/4.0.0" xmlns:xsi="http://www.w3.org/2001/XMLSchema-instance" xsi:schemaLocation="http://maven.apache.org/POM/4.0.0 http://maven.apache.org/xsd/maven-4.0.0.xsd">
  <modelVersion>4.0.0</modelVersion>

  <groupId>com.floragunn</groupId>
  <artifactId>search-guard-flx-parent</artifactId>
  <version>${revision}</version>
  <packaging>pom</packaging>
  <name>Search Guard FLX</name>

  <modules>
    <module>security</module>
    <module>security-legacy</module>
    <module>scheduler</module>
    <module>signals</module>
    <module>support</module>
    <module>plugin</module>
    <module>ssl</module>
  </modules>
  <scm>
    <connection>scm:git:git@git.floragunn.com/search-guard/search-guard-suite.git</connection>
    <developerConnection>scm:git:git@git.floragunn.com/search-guard/search-guard-suite.git</developerConnection>
    <tag>HEAD</tag>
    <url>https://git.floragunn.com/search-guard/search-guard-suite/</url>
  </scm>
  <distributionManagement>
    <repository>
      <id>release</id>
      <name>Release repository</name>
      <url>https://maven.search-guard.com:443/search-guard-flx-release</url>
    </repository>
    <snapshotRepository>
      <id>snapshot</id>
      <name>Snapshot repository</name>
      <url>https://maven.search-guard.com:443/search-guard-flx-snapshot</url>
    </snapshotRepository>
  </distributionManagement>

  <properties>
    <elasticsearch.version>8.8.0</elasticsearch.version>
    <sg-suite.version>master-SNAPSHOT</sg-suite.version>
    <revision>${sg-suite.version}-es-${elasticsearch.version}</revision>

    <project.build.sourceEncoding>UTF-8</project.build.sourceEncoding>
    <project.reporting.outputEncoding>UTF-8</project.reporting.outputEncoding>
    <dependency.locations.enabled>false</dependency.locations.enabled>
    <maven.compiler.release>17</maven.compiler.release>

    <netty.version>4.1.86.Final</netty.version>
    <bc.version>1.70</bc.version>
    <log4j.version>2.19.0</log4j.version>
    <jackson.version>2.14.2</jackson.version>
    <cxf.version>4.0.2</cxf.version>
    <http.commons.version>4.5.14</http.commons.version>
    <opensaml.version>4.3.0</opensaml.version>
    <opensaml.patch.version>4.3.0-1.0.3</opensaml.patch.version>
    <powermock.version>2.0.2</powermock.version>

    <!-- For mvn license:aggregate-add-third-party -->
    <license.excludedArtifacts>.*search-guard.*</license.excludedArtifacts>
    <license.excludedScopes>test,provided</license.excludedScopes>
  </properties>

  <dependencyManagement>
    <dependencies>
<<<<<<< HEAD
      <dependency>
        <groupId>com.fasterxml.jackson.dataformat</groupId>
        <artifactId>jackson-dataformat-cbor</artifactId>
        <version>${jackson.version}</version>
        <scope>compile</scope>
      </dependency>

      <dependency>
        <groupId>com.fasterxml.jackson.dataformat</groupId>
        <artifactId>jackson-dataformat-smile</artifactId>
        <version>${jackson.version}</version>
        <scope>compile</scope>
      </dependency>

      <dependency>
        <groupId>com.fasterxml.jackson.dataformat</groupId>
        <artifactId>jackson-dataformat-yaml</artifactId>
        <version>${jackson.version}</version>
        <scope>compile</scope>
        <exclusions>
          <exclusion>
            <groupId>com.fasterxml.jackson.core</groupId>
            <artifactId>jackson-databind</artifactId>
          </exclusion>
        </exclusions>
      </dependency>

      <dependency>
        <groupId>com.floragunn</groupId>
        <artifactId>codova</artifactId>
        <version>${codova.version}</version>
        <scope>compile</scope>
        <exclusions>
          <exclusion>
            <groupId>org.slf4j</groupId>
            <artifactId>slf4j-api</artifactId>
          </exclusion>
        </exclusions>
      </dependency>

      <dependency>
        <groupId>com.floragunn</groupId>
        <artifactId>fluent-collections</artifactId>
        <version>${fluent.collections.version}</version>
        <scope>compile</scope>
      </dependency>

      <dependency>
        <groupId>com.floragunn.org.opensaml</groupId>
        <artifactId>opensaml-xmlsec-impl-patched</artifactId>
        <version>${project.version}</version>
      </dependency>

      <dependency>
        <groupId>com.github.seancfoley</groupId>
        <artifactId>ipaddress</artifactId>
        <version>${ipaddress.version}</version>
        <scope>compile</scope>
      </dependency>

      <dependency>
        <groupId>com.google.guava</groupId>
        <artifactId>guava</artifactId>
        <version>${guava.version}</version>
        <scope>compile</scope>
      </dependency>

      <dependency>
        <!-- We explicitly depend on jakarta.activation in order to override various transitive dependencies to jakarta.activation which can trigger JAR hell issues -->
        <groupId>com.sun.activation</groupId>
        <artifactId>jakarta.activation</artifactId>
        <version>[1.2.2,1.3)</version>
      </dependency>

      <dependency>
        <groupId>commons-codec</groupId>
        <artifactId>commons-codec</artifactId>
        <version>${commons.codec.version}</version>
        <scope>compile</scope>
      </dependency>

      <dependency>
        <groupId>io.jsonwebtoken</groupId>
        <artifactId>jjwt-api</artifactId>
        <version>${jjwt.version}</version>
      </dependency>

      <dependency>
        <groupId>joda-time</groupId>
        <artifactId>joda-time</artifactId>
        <version>2.12.5</version>
      </dependency>

      <dependency>
        <groupId>org.apache.cxf</groupId>
        <artifactId>cxf-rt-rs-security-jose</artifactId>
        <version>${cxf.version}</version>
        <scope>compile</scope>
        <exclusions>
          <exclusion>
            <groupId>org.glassfish.jaxb</groupId>
            <artifactId>jaxb-runtime</artifactId>
          </exclusion>
          <exclusion>
            <groupId>jakarta.xml.bind</groupId>
            <artifactId>jakarta.xml.bind-api</artifactId>
          </exclusion>
          <exclusion>
            <groupId>com.fasterxml.woodstox</groupId>
            <artifactId>woodstox-core</artifactId>
          </exclusion>
        </exclusions>
      </dependency>

      <dependency>
        <groupId>org.apache.httpcomponents</groupId>
        <artifactId>httpasyncclient</artifactId>
        <version>${http.commons.httpasyncclient.version}</version>
        <scope>compile</scope>
      </dependency>

      <dependency>
        <groupId>org.apache.httpcomponents</groupId>
        <artifactId>httpclient</artifactId>
        <version>${http.commons.version}</version>
        <scope>compile</scope>
      </dependency>

      <dependency>
        <groupId>org.apache.httpcomponents</groupId>
        <artifactId>httpclient-cache</artifactId>
        <version>${http.commons.version}</version>
        <exclusions>
          <exclusion>
            <groupId>org.apache.httpcomponents</groupId>
            <artifactId>httpcore</artifactId>
          </exclusion>
        </exclusions>
      </dependency>

      <dependency>
        <groupId>org.apache.httpcomponents</groupId>
        <artifactId>httpcore</artifactId>
        <version>${http.commons.httpcore.version}</version>
        <scope>compile</scope>
      </dependency>

      <dependency>
        <groupId>org.apache.logging.log4j</groupId>
        <artifactId>log4j-slf4j2-impl</artifactId>
        <version>${log4j.version}</version>
        <scope>compile</scope>
        <exclusions>
          <exclusion>
            <groupId>org.apache.logging.log4j</groupId>
            <artifactId>log4j-api</artifactId>
          </exclusion>
          <exclusion>
            <groupId>org.apache.logging.log4j</groupId>
            <artifactId>log4j-core</artifactId>
          </exclusion>
        </exclusions>
      </dependency>

      <dependency>
        <groupId>org.bouncycastle</groupId>
        <artifactId>bcpg-jdk15on</artifactId>
        <version>${bc.version}</version>
        <scope>compile</scope>
      </dependency>

      <dependency>
        <groupId>org.bouncycastle</groupId>
        <artifactId>bcpkix-jdk15on</artifactId>
        <version>${bc.version}</version>
        <scope>compile</scope>
      </dependency>
=======
>>>>>>> bbf72169

      <dependency>
        <groupId>co.elastic.clients</groupId>
        <artifactId>elasticsearch-java</artifactId>
        <version>${elasticsearch.version}</version>

      </dependency>

      <dependency>
        <groupId>com.fasterxml.jackson.core</groupId>
        <artifactId>jackson-core</artifactId>
        <version>${jackson.version}</version>
      </dependency>

      <dependency>
        <groupId>com.floragunn</groupId>
        <artifactId>codova</artifactId>
        <version>1.4.0</version>
      </dependency>

      <dependency>
        <groupId>com.floragunn</groupId>
        <artifactId>dlic-search-guard-flx-dlsfls</artifactId>
        <version>${project.version}</version>
      </dependency>

      <dependency>
        <groupId>com.floragunn</groupId>
        <artifactId>dlic-search-guard-flx-dlsfls-legacy</artifactId>
        <version>${project.version}</version>
      </dependency>

      <dependency>
        <groupId>com.floragunn</groupId>
        <artifactId>dlic-search-guard-flx-fe-multi-tenancy</artifactId>
        <version>${project.version}</version>
      </dependency>

      <dependency>
        <groupId>com.floragunn</groupId>
        <artifactId>dlic-search-guard-flx-security</artifactId>
        <version>${project.version}</version>
      </dependency>

      <dependency>
        <groupId>com.floragunn</groupId>
        <artifactId>fluent-collections</artifactId>
        <version>1.0.1</version>
      </dependency>

      <dependency>
        <groupId>com.floragunn</groupId>
        <artifactId>search-guard-flx-scheduler</artifactId>
        <version>${project.version}</version>
      </dependency>

      <dependency>
        <groupId>com.floragunn</groupId>
        <artifactId>search-guard-flx-security</artifactId>
        <version>${project.version}</version>
      </dependency>

      <dependency>
        <groupId>com.floragunn</groupId>
        <artifactId>search-guard-flx-security-legacy</artifactId>
        <version>${project.version}</version>
      </dependency>

      <dependency>
        <groupId>com.floragunn</groupId>
        <artifactId>search-guard-flx-ssl</artifactId>
        <version>${project.version}</version>
      </dependency>

      <dependency>
        <groupId>com.floragunn</groupId>
        <artifactId>search-guard-flx-support</artifactId>
        <version>${project.version}</version>
      </dependency>
<<<<<<< HEAD
=======

      <dependency>
        <groupId>com.floragunn.dependencies.org.opensaml</groupId>
        <artifactId>opensaml-xmlsec-impl-patched</artifactId>
        <version>${opensaml.patch.version}</version>
      </dependency>
>>>>>>> bbf72169
      <dependency>
        <groupId>com.github.stephenc.jcip</groupId>
        <artifactId>jcip-annotations</artifactId>
        <version>1.0-1</version>
      </dependency>

      <dependency>
        <groupId>com.google.guava</groupId>
        <artifactId>guava</artifactId>
        <version>32.0.1-jre</version>
      </dependency>

      <dependency>
        <groupId>com.icegreen</groupId>
        <artifactId>greenmail</artifactId>
        <version>1.5.10</version>
      </dependency>
      <dependency>
        <groupId>com.jayway.jsonpath</groupId>
        <artifactId>json-path</artifactId>
        <version>2.5.0</version>
      </dependency>

      <dependency>
        <groupId>commons-codec</groupId>
        <artifactId>commons-codec</artifactId>
        <version>1.16.0</version>
      </dependency>

      <dependency>
        <groupId>commons-collections</groupId>
        <artifactId>commons-collections</artifactId>
        <version>3.2.2</version>
      </dependency>

      <dependency>
        <groupId>commons-io</groupId>
        <artifactId>commons-io</artifactId>
        <version>2.13.0</version>
      </dependency>
      <dependency>
        <groupId>commons-validator</groupId>
        <artifactId>commons-validator</artifactId>
        <version>1.7</version>
      </dependency>

      <dependency>
        <groupId>joda-time</groupId>
        <artifactId>joda-time</artifactId>
        <version>2.12.5</version>
      </dependency>

      <dependency>
        <groupId>junit</groupId>
        <artifactId>junit</artifactId>
        <version>4.13.1</version>
      </dependency>

      <dependency>
        <groupId>org.apache.httpcomponents</groupId>
        <artifactId>fluent-hc</artifactId>
        <version>${http.commons.version}</version>
      </dependency>

      <dependency>
        <groupId>org.apache.httpcomponents</groupId>
        <artifactId>httpasyncclient</artifactId>
        <version>4.1.5</version>
      </dependency>

      <dependency>
        <groupId>org.apache.httpcomponents</groupId>
        <artifactId>httpclient</artifactId>
        <version>${http.commons.version}</version>
      </dependency>

      <dependency>
        <groupId>org.apache.httpcomponents</groupId>
        <artifactId>httpcore</artifactId>
        <version>4.4.16</version>
      </dependency>

      <dependency>
        <groupId>org.apache.logging.log4j</groupId>
        <artifactId>log4j-api</artifactId>
        <version>${log4j.version}</version>
      </dependency>

      <dependency>
        <groupId>org.apache.logging.log4j</groupId>
        <artifactId>log4j-core</artifactId>
        <version>${log4j.version}</version>
      </dependency>
      <dependency>
        <groupId>org.bouncycastle</groupId>
        <artifactId>bcpg-jdk15on</artifactId>
        <version>${bc.version}</version>
      </dependency>

      <dependency>
        <groupId>org.bouncycastle</groupId>
        <artifactId>bcpkix-jdk15on</artifactId>
        <version>${bc.version}</version>
      </dependency>

      <dependency>
        <groupId>org.bouncycastle</groupId>
        <artifactId>bcprov-jdk15on</artifactId>
        <version>${bc.version}</version>
      </dependency>

      <dependency>
        <groupId>org.elasticsearch</groupId>
        <artifactId>elasticsearch</artifactId>
        <version>${elasticsearch.version}</version>
        <exclusions>
          <exclusion>
            <groupId>org.elasticsearch</groupId>
            <artifactId>elasticsearch-preallocate</artifactId>
          </exclusion>
        </exclusions>
      </dependency>

      <dependency>
        <groupId>org.awaitility</groupId>
        <artifactId>awaitility</artifactId>
        <version>4.2.0</version>
        <scope>test</scope>
      </dependency>

      <dependency>
        <groupId>org.elasticsearch</groupId>
        <artifactId>elasticsearch-ssl-config</artifactId>
        <version>${elasticsearch.version}</version>
      </dependency>

      <dependency>
        <groupId>org.elasticsearch.plugin</groupId>
        <artifactId>aggs-matrix-stats-client</artifactId>
        <version>${elasticsearch.version}</version>
      </dependency>

      <dependency>
        <groupId>org.elasticsearch.plugin</groupId>
        <artifactId>elasticsearch-scripting-painless-spi</artifactId>
        <version>${elasticsearch.version}</version>
      </dependency>

      <dependency>
        <groupId>org.elasticsearch.plugin</groupId>
        <artifactId>lang-mustache</artifactId>
        <version>${elasticsearch.version}</version>
      </dependency>
      <dependency>
        <groupId>org.elasticsearch.plugin</groupId>
        <artifactId>lang-painless</artifactId>
        <version>${elasticsearch.version}</version>
      </dependency>

      <dependency>
        <groupId>org.elasticsearch.plugin</groupId>
        <artifactId>parent-join-client</artifactId>
        <version>${elasticsearch.version}</version>
      </dependency>

      <dependency>
        <groupId>org.elasticsearch.plugin</groupId>
        <artifactId>percolator-client</artifactId>
        <version>${elasticsearch.version}</version>
      </dependency>
      <dependency>
        <groupId>org.elasticsearch.plugin</groupId>
        <artifactId>reindex-client</artifactId>
        <version>${elasticsearch.version}</version>
      </dependency>

      <dependency>
        <groupId>org.hamcrest</groupId>
        <artifactId>hamcrest-all</artifactId>
        <version>1.3</version>
      </dependency>
      <dependency>
        <groupId>org.powermock</groupId>
        <artifactId>powermock-api-mockito2</artifactId>
        <version>${powermock.version}</version>
      </dependency>

      <dependency>
        <groupId>org.powermock</groupId>
        <artifactId>powermock-module-junit4</artifactId>
        <version>${powermock.version}</version>
      </dependency>

      <dependency>
        <groupId>org.quartz-scheduler</groupId>
        <artifactId>quartz</artifactId>
        <version>2.3.2</version>
        <exclusions>
          <exclusion>
            <groupId>com.mchange</groupId>
            <artifactId>c3p0</artifactId>
          </exclusion>
        </exclusions>
      </dependency>

      <dependency>
        <groupId>com.floragunn</groupId>
        <artifactId>dlic-search-guard-flx-dlsfls-legacy</artifactId>
        <version>${project.version}</version>
        <classifier>tests</classifier>
      </dependency>

      <dependency>
        <groupId>com.floragunn</groupId>
        <artifactId>dlic-search-guard-flx-security</artifactId>
        <version>${project.version}</version>
        <classifier>tests</classifier>
      </dependency>

      <dependency>
        <groupId>com.floragunn</groupId>
        <artifactId>search-guard-flx-security</artifactId>
        <version>${project.version}</version>
        <classifier>tests</classifier>
      </dependency>

      <dependency>
        <groupId>com.floragunn</groupId>
        <artifactId>search-guard-flx-security-legacy</artifactId>
        <version>${project.version}</version>
        <classifier>tests</classifier>
      </dependency>

      <dependency>
        <groupId>com.floragunn</groupId>
        <artifactId>search-guard-flx-support</artifactId>
        <version>${project.version}</version>
        <classifier>tests</classifier>
      </dependency>

      <dependency>
        <groupId>org.awaitility</groupId>
        <artifactId>awaitility</artifactId>
        <version>4.2.0</version>
      </dependency>
    </dependencies>
  </dependencyManagement>

  <dependencies>

    <dependency>
      <groupId>com.fasterxml.jackson.core</groupId>
      <artifactId>jackson-core</artifactId>
    </dependency>

    <dependency>
      <groupId>com.fasterxml.jackson.dataformat</groupId>
      <artifactId>jackson-dataformat-smile</artifactId>
      <version>${jackson.version}</version>
      <scope>compile</scope>

    </dependency>

    <dependency>
      <groupId>com.fasterxml.jackson.dataformat</groupId>
      <artifactId>jackson-dataformat-yaml</artifactId>
      <version>${jackson.version}</version>
      <scope>compile</scope>

    </dependency>

    <dependency>
      <groupId>com.floragunn</groupId>
      <artifactId>codova</artifactId>
    </dependency>

    <dependency>
      <groupId>com.google.guava</groupId>
      <artifactId>guava</artifactId>
    </dependency>

    <dependency>
      <!-- We explicitly depend on jakarta.activation in order to override various transitive dependencies to jakarta.activation which can trigger JAR hell issues -->
      <groupId>com.sun.activation</groupId>
      <artifactId>jakarta.activation</artifactId>
      <version>[1.2.2,1.3)</version>
    </dependency>
    <dependency>
      <!-- We explicitly specify jakarta.activation-api as provided dependency, as the API is also provided by jakarta.activation. However the explicit provided scope avoids activation-api
			     creeping into the build by transitive dependencies -->
      <groupId>jakarta.activation</groupId>
      <artifactId>jakarta.activation-api</artifactId>
      <version>[1.2.2,1.3)</version>
      <scope>provided</scope>
    </dependency>

    <dependency>
      <groupId>org.apache.logging.log4j</groupId>
      <artifactId>log4j-api</artifactId>
      <scope>provided</scope>
    </dependency>

    <dependency>
      <groupId>org.apache.logging.log4j</groupId>
      <artifactId>log4j-core</artifactId>
      <scope>provided</scope>
    </dependency>

    <dependency>
      <groupId>org.elasticsearch</groupId>
      <artifactId>elasticsearch</artifactId>
      <scope>provided</scope>
    </dependency>

    <dependency>
      <groupId>co.elastic.clients</groupId>
      <artifactId>elasticsearch-java</artifactId>
      <scope>test</scope>
    </dependency>

    <dependency>
      <groupId>com.fasterxml.jackson.core</groupId>
      <artifactId>jackson-databind</artifactId>
      <version>${jackson.version}</version>
      <scope>test</scope>
      <exclusions>
        <exclusion>
          <groupId>com.fasterxml.jackson.core</groupId>
          <artifactId>jackson-core</artifactId>
        </exclusion>
      </exclusions>
    </dependency>

    <dependency>
      <groupId>com.github.spullara.mustache.java</groupId>
      <artifactId>compiler</artifactId>
      <version>0.9.10</version>
      <scope>test</scope>
    </dependency>

    <dependency>
      <groupId>commons-io</groupId>
      <artifactId>commons-io</artifactId>
      <scope>test</scope>
    </dependency>

    <dependency>
      <groupId>junit</groupId>
      <artifactId>junit</artifactId>
      <scope>test</scope>
    </dependency>

    <dependency>
      <groupId>org.elasticsearch</groupId>
      <artifactId>elasticsearch-ssl-config</artifactId>
      <scope>test</scope>
    </dependency>

    <dependency>
      <groupId>org.elasticsearch.plugin</groupId>
      <artifactId>lang-mustache</artifactId>
      <scope>test</scope>
    </dependency>

    <dependency>
      <groupId>org.elasticsearch.plugin</groupId>
      <artifactId>parent-join</artifactId>
      <version>${elasticsearch.version}</version>
      <scope>test</scope>
    </dependency>

    <dependency>
      <groupId>org.elasticsearch.plugin</groupId>
      <artifactId>percolator</artifactId>
      <version>${elasticsearch.version}</version>
      <scope>test</scope>
    </dependency>

    <dependency>
      <groupId>org.elasticsearch.plugin</groupId>
      <artifactId>reindex</artifactId>
      <version>${elasticsearch.version}</version>
      <scope>test</scope>
    </dependency>

    <dependency>
      <groupId>org.hamcrest</groupId>
      <artifactId>hamcrest-all</artifactId>
      <scope>test</scope>
    </dependency>

  </dependencies>

  <repositories>
    <repository>
      <releases>
        <enabled>true</enabled>
      </releases>
      <snapshots>
        <enabled>false</enabled>
      </snapshots>
      <id>release</id>
      <url>https://maven.search-guard.com:443/search-guard-flx-release</url>
    </repository>
    <repository>
      <releases>
        <enabled>false</enabled>
      </releases>
      <snapshots>
        <enabled>true</enabled>
      </snapshots>
      <id>snapshot</id>
      <url>https://maven.search-guard.com:443/search-guard-flx-snapshot</url>
    </repository>
    <repository>
      <releases>
        <enabled>false</enabled>
      </releases>
      <snapshots>
        <enabled>true</enabled>
      </snapshots>
      <id>util-snapshot</id>
      <url>https://maven.search-guard.com:443/util-snapshot</url>
    </repository>
    <repository>
      <releases>
        <enabled>true</enabled>
      </releases>
      <snapshots>
        <enabled>false</enabled>
      </snapshots>
      <id>util-release</id>
      <url>https://maven.search-guard.com:443/util</url>
    </repository>
    <repository>
      <releases>
        <enabled>true</enabled>
      </releases>
      <snapshots>
        <enabled>true</enabled>
      </snapshots>
      <id>third-party</id>
      <url>https://maven.search-guard.com:443/third-party</url>
    </repository>
    <repository>
      <releases>
        <enabled>true</enabled>
      </releases>
      <snapshots>
        <enabled>false</enabled>
      </snapshots>
      <id>elasticsearch-releases</id>
      <url>https://artifacts.elastic.co/maven</url>
    </repository>
    <repository>
      <releases>
        <enabled>true</enabled>
      </releases>
      <snapshots>
        <enabled>false</enabled>
      </snapshots>
      <id>shibboleth</id>
      <url>https://build.shibboleth.net/nexus/content/repositories/releases/</url>
    </repository>
    <repository>
      <releases>
        <enabled>false</enabled>
      </releases>
      <snapshots>
        <enabled>true</enabled>
      </snapshots>
      <id>sonatype-nexus-snapshots</id>
      <name>Sonatype Nexus Snapshots</name>
      <url>https://oss.sonatype.org/content/repositories/snapshots</url>
    </repository>
  </repositories>

  <build>
    <resources>
      <resource>
        <filtering>false</filtering>
        <directory>${basedir}</directory>
        <includes>
          <include>LICENSE</include>
          <include>NOTICE.txt</include>
          <include>THIRD-PARTY.txt</include>
          <include>KEYS</include>
        </includes>
      </resource>
      <resource>
        <filtering>false</filtering>
        <directory>${basedir}/src/main/resources</directory>
        <includes>
          <include>**/*</include>
        </includes>
      </resource>
    </resources>
    <testResources>
      <testResource>
        <filtering>false</filtering>
        <directory>${basedir}/src/test/resources</directory>
        <includes>
          <include>**/*</include>
        </includes>
      </testResource>
    </testResources>
    <pluginManagement>
      <plugins>
        <plugin>
          <groupId>org.apache.maven.plugins</groupId>
          <artifactId>maven-resources-plugin</artifactId>
          <version>3.1.0</version>
        </plugin>
        <plugin>
          <groupId>org.apache.maven.plugins</groupId>
          <artifactId>maven-release-plugin</artifactId>
          <version>2.5.3</version>
          <configuration>
            <tagNameFormat>v@{project.version}</tagNameFormat>
            <pushChanges>false</pushChanges>
            <localCheckout>true</localCheckout>
            <autoVersionSubmodules>true</autoVersionSubmodules>
            <useReleaseProfile>false</useReleaseProfile>
            <releaseProfiles>release</releaseProfiles>
          </configuration>
        </plugin>
        <plugin>
          <groupId>org.apache.maven.plugins</groupId>
          <artifactId>maven-source-plugin</artifactId>
          <version>3.0.1</version>
          <executions>
            <execution>
              <id>attach-sources</id>
              <goals>
                <goal>jar</goal>
              </goals>
            </execution>
          </executions>
        </plugin>
        <plugin>
          <groupId>org.apache.maven.plugins</groupId>
          <artifactId>maven-gpg-plugin</artifactId>
          <version>1.6</version>
          <configuration>
            <keyname>${gpg.keyname}</keyname>
            <passphraseServerId>${gpg.keyname}</passphraseServerId>
          </configuration>
          <executions>
            <execution>
              <id>sign-artifacts</id>
              <goals>
                <goal>sign</goal>
              </goals>
              <phase>verify</phase>
            </execution>
          </executions>
        </plugin>
        <plugin>
          <groupId>org.apache.maven.plugins</groupId>
          <artifactId>maven-jar-plugin</artifactId>
          <version>3.1.1</version>
          <configuration>
            <excludes>
              <exclude>**/*cobertura*</exclude>
              <exclude>**/*jacoco*</exclude>
            </excludes>
            <archive>
              <manifest>
                <addDefaultImplementationEntries>true</addDefaultImplementationEntries>
              </manifest>
              <manifestEntries>
                <Built-By>floragunn GmbH</Built-By>
                <Build-Time>${maven.build.timestamp}</Build-Time>
                <git-sha1>${git.commit.id}</git-sha1>
              </manifestEntries>
            </archive>
          </configuration>
          <executions>
            <execution>
              <goals>
                <goal>test-jar</goal>
              </goals>
            </execution>
          </executions>
        </plugin>
        <plugin>
          <groupId>org.apache.maven.plugins</groupId>
          <artifactId>maven-compiler-plugin</artifactId>
          <version>3.11.0</version>
          <configuration>
            <showDeprecation>true</showDeprecation>
            <showWarnings>true</showWarnings>
            <compilerArgument>-Xlint:unchecked</compilerArgument>
          </configuration>
        </plugin>
        <plugin>
          <groupId>org.apache.maven.plugins</groupId>
          <artifactId>maven-surefire-plugin</artifactId>
          <version>3.1.2</version>
          <configuration>
            <!-- add-opens is necessary for powermock on Java 17 -->
            <argLine>-Xmx4g -Xms4g --add-opens java.base/sun.security.util=ALL-UNNAMED --add-opens java.base/java.lang=ALL-UNNAMED --add-opens java.base/sun.nio.fs=ALL-UNNAMED --add-opens java.base/java.io=ALL-UNNAMED --add-opens java.base/java.util=ALL-UNNAMED --add-opens java.base/java.base=ALL-UNNAMED</argLine>
            <rerunFailingTestsCount>3</rerunFailingTestsCount>
            <forkCount>3</forkCount>
            <reuseForks>true</reuseForks>
            <systemPropertyVariables>
              <forkno>fork_${surefire.forkNumber}</forkno>
            </systemPropertyVariables>

            <includes>
              <include>**/*.java</include>
            </includes>
            <trimStackTrace>false</trimStackTrace>
          </configuration>
        </plugin>
        <plugin>
          <groupId>org.jacoco</groupId>
          <artifactId>jacoco-maven-plugin</artifactId>
          <version>0.8.7</version>
        </plugin>
        <plugin>
          <artifactId>maven-assembly-plugin</artifactId>
          <version>3.6.0</version>
        </plugin>
      </plugins>
    </pluginManagement>
    <plugins>
      <plugin>
        <groupId>org.apache.maven.plugins</groupId>
        <artifactId>maven-enforcer-plugin</artifactId>
        <version>3.3.0</version>
        <executions>
          <execution>
            <id>enforce-maven</id>
            <goals>
              <goal>enforce</goal>
            </goals>
            <configuration>
              <rules>
                <requireMavenVersion>
                  <version>[3.5.4,)</version>
                  <message>Maven 3.5.4 or later required</message>
                </requireMavenVersion>
              </rules>
            </configuration>
          </execution>
          <execution>
            <id>enforce-java</id>
            <goals>
              <goal>enforce</goal>
            </goals>
            <configuration>
              <rules>
                <requireJavaVersion>
                  <version>[17,)</version>
                  <message>Java 17 or later required to build the plugin</message>
                </requireJavaVersion>
              </rules>
            </configuration>
          </execution>
        </executions>
      </plugin>
      <plugin>
        <artifactId>maven-clean-plugin</artifactId>
        <version>3.3.1</version>
        <configuration>
          <filesets>
            <fileset>
              <directory>data</directory>
            </fileset>
          </filesets>
        </configuration>
      </plugin>

      <plugin>
        <groupId>org.codehaus.mojo</groupId>
        <artifactId>flatten-maven-plugin</artifactId>
        <version>1.1.0</version>
        <configuration>
          <updatePomFile>true</updatePomFile>
          <flattenMode>resolveCiFriendliesOnly</flattenMode>
        </configuration>
        <executions>
          <execution>
            <?m2e ignore?>
            <id>flatten</id>
            <goals>
              <goal>flatten</goal>
            </goals>
            <phase>process-resources</phase>
          </execution>
          <execution>
            <?m2e ignore?>
            <id>flatten.clean</id>
            <goals>
              <goal>clean</goal>
            </goals>
            <phase>clean</phase>
          </execution>
        </executions>
      </plugin>

      <plugin>
        <groupId>org.codehaus.mojo</groupId>
        <artifactId>license-maven-plugin</artifactId>
        <version>1.13</version>
      </plugin>

      <plugin>
        <groupId>com.diffplug.spotless</groupId>
        <artifactId>spotless-maven-plugin</artifactId>
        <version>2.38.0</version>
        <configuration>
          <pom>
            <includes>
              <include>pom.xml</include>
            </includes>
            <sortPom>
              <sortDependencies>scope,classifier,groupId,artifactId</sortDependencies>
            </sortPom>
          </pom>
        </configuration>
      </plugin>

    </plugins>
    <extensions>
      <extension>
        <groupId>kr.motd.maven</groupId>
        <artifactId>os-maven-plugin</artifactId>
        <version>1.5.0.Final</version>
      </extension>
    </extensions>
  </build>

  <profiles>
    <profile>
      <id>enterprise</id>
      <activation>
        <file>
          <exists>dlic-security</exists>
        </file>
      </activation>
      <modules>
        <module>security</module>
        <module>security-legacy</module>
        <module>scheduler</module>
        <module>signals</module>
        <module>support</module>
        <module>dlic-security</module>
        <module>dlic-signals</module>
        <module>dlic-auditlog</module>
        <module>dlic-dlsfls</module>
        <module>dlic-dlsfls-legacy</module>
        <module>dlic-security-legacy</module>
        <module>dlic-fe-multi-tenancy</module>
        <module>plugin</module>
      </modules>
    </profile>

    <profile>
      <id>release</id>
      <build>
        <plugins>
          <plugin>
            <groupId>org.apache.maven.plugins</groupId>
            <artifactId>maven-source-plugin</artifactId>
          </plugin>
          <plugin>
            <groupId>org.apache.maven.plugins</groupId>
            <artifactId>maven-gpg-plugin</artifactId>
          </plugin>
        </plugins>
      </build>
    </profile>
    <profile>
      <id>coverage</id>
      <build>
        <plugins>
          <plugin>
            <groupId>org.jacoco</groupId>
            <artifactId>jacoco-maven-plugin</artifactId>
            <configuration>
              <append>true</append>
            </configuration>
            <executions>
              <execution>
                <id>agent-for-ut</id>
                <goals>
                  <goal>prepare-agent</goal>
                </goals>
              </execution>
              <execution>
                <id>agent-for-it</id>
                <goals>
                  <goal>prepare-agent-integration</goal>
                </goals>
              </execution>
              <execution>
                <id>jacoco-site</id>
                <goals>
                  <goal>report</goal>
                </goals>
                <phase>verify</phase>
              </execution>
            </executions>
          </plugin>
        </plugins>
      </build>
    </profile>
  </profiles>

</project><|MERGE_RESOLUTION|>--- conflicted
+++ resolved
@@ -72,186 +72,6 @@
 
   <dependencyManagement>
     <dependencies>
-<<<<<<< HEAD
-      <dependency>
-        <groupId>com.fasterxml.jackson.dataformat</groupId>
-        <artifactId>jackson-dataformat-cbor</artifactId>
-        <version>${jackson.version}</version>
-        <scope>compile</scope>
-      </dependency>
-
-      <dependency>
-        <groupId>com.fasterxml.jackson.dataformat</groupId>
-        <artifactId>jackson-dataformat-smile</artifactId>
-        <version>${jackson.version}</version>
-        <scope>compile</scope>
-      </dependency>
-
-      <dependency>
-        <groupId>com.fasterxml.jackson.dataformat</groupId>
-        <artifactId>jackson-dataformat-yaml</artifactId>
-        <version>${jackson.version}</version>
-        <scope>compile</scope>
-        <exclusions>
-          <exclusion>
-            <groupId>com.fasterxml.jackson.core</groupId>
-            <artifactId>jackson-databind</artifactId>
-          </exclusion>
-        </exclusions>
-      </dependency>
-
-      <dependency>
-        <groupId>com.floragunn</groupId>
-        <artifactId>codova</artifactId>
-        <version>${codova.version}</version>
-        <scope>compile</scope>
-        <exclusions>
-          <exclusion>
-            <groupId>org.slf4j</groupId>
-            <artifactId>slf4j-api</artifactId>
-          </exclusion>
-        </exclusions>
-      </dependency>
-
-      <dependency>
-        <groupId>com.floragunn</groupId>
-        <artifactId>fluent-collections</artifactId>
-        <version>${fluent.collections.version}</version>
-        <scope>compile</scope>
-      </dependency>
-
-      <dependency>
-        <groupId>com.floragunn.org.opensaml</groupId>
-        <artifactId>opensaml-xmlsec-impl-patched</artifactId>
-        <version>${project.version}</version>
-      </dependency>
-
-      <dependency>
-        <groupId>com.github.seancfoley</groupId>
-        <artifactId>ipaddress</artifactId>
-        <version>${ipaddress.version}</version>
-        <scope>compile</scope>
-      </dependency>
-
-      <dependency>
-        <groupId>com.google.guava</groupId>
-        <artifactId>guava</artifactId>
-        <version>${guava.version}</version>
-        <scope>compile</scope>
-      </dependency>
-
-      <dependency>
-        <!-- We explicitly depend on jakarta.activation in order to override various transitive dependencies to jakarta.activation which can trigger JAR hell issues -->
-        <groupId>com.sun.activation</groupId>
-        <artifactId>jakarta.activation</artifactId>
-        <version>[1.2.2,1.3)</version>
-      </dependency>
-
-      <dependency>
-        <groupId>commons-codec</groupId>
-        <artifactId>commons-codec</artifactId>
-        <version>${commons.codec.version}</version>
-        <scope>compile</scope>
-      </dependency>
-
-      <dependency>
-        <groupId>io.jsonwebtoken</groupId>
-        <artifactId>jjwt-api</artifactId>
-        <version>${jjwt.version}</version>
-      </dependency>
-
-      <dependency>
-        <groupId>joda-time</groupId>
-        <artifactId>joda-time</artifactId>
-        <version>2.12.5</version>
-      </dependency>
-
-      <dependency>
-        <groupId>org.apache.cxf</groupId>
-        <artifactId>cxf-rt-rs-security-jose</artifactId>
-        <version>${cxf.version}</version>
-        <scope>compile</scope>
-        <exclusions>
-          <exclusion>
-            <groupId>org.glassfish.jaxb</groupId>
-            <artifactId>jaxb-runtime</artifactId>
-          </exclusion>
-          <exclusion>
-            <groupId>jakarta.xml.bind</groupId>
-            <artifactId>jakarta.xml.bind-api</artifactId>
-          </exclusion>
-          <exclusion>
-            <groupId>com.fasterxml.woodstox</groupId>
-            <artifactId>woodstox-core</artifactId>
-          </exclusion>
-        </exclusions>
-      </dependency>
-
-      <dependency>
-        <groupId>org.apache.httpcomponents</groupId>
-        <artifactId>httpasyncclient</artifactId>
-        <version>${http.commons.httpasyncclient.version}</version>
-        <scope>compile</scope>
-      </dependency>
-
-      <dependency>
-        <groupId>org.apache.httpcomponents</groupId>
-        <artifactId>httpclient</artifactId>
-        <version>${http.commons.version}</version>
-        <scope>compile</scope>
-      </dependency>
-
-      <dependency>
-        <groupId>org.apache.httpcomponents</groupId>
-        <artifactId>httpclient-cache</artifactId>
-        <version>${http.commons.version}</version>
-        <exclusions>
-          <exclusion>
-            <groupId>org.apache.httpcomponents</groupId>
-            <artifactId>httpcore</artifactId>
-          </exclusion>
-        </exclusions>
-      </dependency>
-
-      <dependency>
-        <groupId>org.apache.httpcomponents</groupId>
-        <artifactId>httpcore</artifactId>
-        <version>${http.commons.httpcore.version}</version>
-        <scope>compile</scope>
-      </dependency>
-
-      <dependency>
-        <groupId>org.apache.logging.log4j</groupId>
-        <artifactId>log4j-slf4j2-impl</artifactId>
-        <version>${log4j.version}</version>
-        <scope>compile</scope>
-        <exclusions>
-          <exclusion>
-            <groupId>org.apache.logging.log4j</groupId>
-            <artifactId>log4j-api</artifactId>
-          </exclusion>
-          <exclusion>
-            <groupId>org.apache.logging.log4j</groupId>
-            <artifactId>log4j-core</artifactId>
-          </exclusion>
-        </exclusions>
-      </dependency>
-
-      <dependency>
-        <groupId>org.bouncycastle</groupId>
-        <artifactId>bcpg-jdk15on</artifactId>
-        <version>${bc.version}</version>
-        <scope>compile</scope>
-      </dependency>
-
-      <dependency>
-        <groupId>org.bouncycastle</groupId>
-        <artifactId>bcpkix-jdk15on</artifactId>
-        <version>${bc.version}</version>
-        <scope>compile</scope>
-      </dependency>
-=======
->>>>>>> bbf72169
 
       <dependency>
         <groupId>co.elastic.clients</groupId>
@@ -331,15 +151,12 @@
         <artifactId>search-guard-flx-support</artifactId>
         <version>${project.version}</version>
       </dependency>
-<<<<<<< HEAD
-=======
 
       <dependency>
         <groupId>com.floragunn.dependencies.org.opensaml</groupId>
         <artifactId>opensaml-xmlsec-impl-patched</artifactId>
         <version>${opensaml.patch.version}</version>
       </dependency>
->>>>>>> bbf72169
       <dependency>
         <groupId>com.github.stephenc.jcip</groupId>
         <artifactId>jcip-annotations</artifactId>
@@ -461,13 +278,6 @@
             <artifactId>elasticsearch-preallocate</artifactId>
           </exclusion>
         </exclusions>
-      </dependency>
-
-      <dependency>
-        <groupId>org.awaitility</groupId>
-        <artifactId>awaitility</artifactId>
-        <version>4.2.0</version>
-        <scope>test</scope>
       </dependency>
 
       <dependency>
