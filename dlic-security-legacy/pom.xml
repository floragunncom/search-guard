--- conflicted
+++ resolved
@@ -18,11 +18,7 @@
 
   <properties>
     <jjwt.version>0.10.5</jjwt.version>
-<<<<<<< HEAD
-    <ldaptive.version>2.3.0</ldaptive.version>
-=======
     <ldaptive.version>2.3.1</ldaptive.version>
->>>>>>> 203bc550
     <unboundid-ldapsdk.version>6.0.11</unboundid-ldapsdk.version>
   </properties>
 
