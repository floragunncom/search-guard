<?xml version="1.0" encoding="UTF-8"?>
<!-- Copyright 2016-2017 by floragunn GmbH - All rights reserved Unless required 
	by applicable law or agreed to in writing, software distributed here is distributed 
	on an "AS IS" BASIS, WITHOUT WARRANTIES OR CONDITIONS OF ANY KIND, either 
	express or implied. -->
<project xmlns="http://maven.apache.org/POM/4.0.0" xmlns:xsi="http://www.w3.org/2001/XMLSchema-instance" xsi:schemaLocation="http://maven.apache.org/POM/4.0.0 http://maven.apache.org/xsd/maven-4.0.0.xsd">
  <modelVersion>4.0.0</modelVersion>

  <parent>
    <groupId>com.floragunn</groupId>
    <artifactId>search-guard-flx-parent</artifactId>
    <version>${revision}</version>
  </parent>

  <artifactId>dlic-search-guard-flx-security-legacy</artifactId>
  <packaging>jar</packaging>
  <name>Search Guard FLX: Legacy Security (Enterprise)</name>

  <properties>
    <jjwt.version>0.10.5</jjwt.version>
<<<<<<< HEAD
    <ldaptive.version>2.2.0</ldaptive.version>
    <unboundid-ldapsdk.version>6.0.11</unboundid-ldapsdk.version>
=======
    <ldaptive.version>2.3.0</ldaptive.version>
    <unboundid-ldapsdk.version>5.0.1</unboundid-ldapsdk.version>
>>>>>>> 8a66b64b
  </properties>

  <dependencies>
    <dependency>
      <groupId>com.floragunn.dependencies.org.opensaml</groupId>
      <artifactId>opensaml-xmlsec-impl-patched</artifactId>
    </dependency>

    <dependency>
      <groupId>com.jayway.jsonpath</groupId>
      <artifactId>json-path</artifactId>
      <exclusions>
        <exclusion>
          <groupId>net.minidev</groupId>
          <artifactId>json-smart</artifactId>
        </exclusion>
        <exclusion>
          <groupId>org.ow2.asm</groupId>
          <artifactId>asm</artifactId>
        </exclusion>
      </exclusions>
    </dependency>

    <dependency>
      <groupId>com.onelogin</groupId>
      <artifactId>java-saml</artifactId>
      <version>2.9.0</version>

      <exclusions>
        <exclusion>
          <groupId>org.codehaus.woodstox</groupId>
          <artifactId>woodstox-core-asl</artifactId>
        </exclusion>
        <exclusion>
          <groupId>joda-time</groupId>
          <artifactId>joda-time</artifactId>
        </exclusion>
        <exclusion>
          <!-- Exclusion because the dependent version has vulnerable dependencies. Replaced by explicit dependency just below.  -->
          <groupId>org.apache.santuario</groupId>
          <artifactId>xmlsec</artifactId>
        </exclusion>
      </exclusions>
    </dependency>

    <dependency>
      <groupId>com.unboundid</groupId>
      <artifactId>unboundid-ldapsdk</artifactId>
      <version>${unboundid-ldapsdk.version}</version>
    </dependency>

    <dependency>
      <groupId>commons-codec</groupId>
      <artifactId>commons-codec</artifactId>
    </dependency>

    <dependency>
      <groupId>io.jsonwebtoken</groupId>
      <artifactId>jjwt-api</artifactId>
      <version>${jjwt.version}</version>
    </dependency>

    <dependency>
      <groupId>org.apache.cxf</groupId>
      <artifactId>cxf-rt-rs-security-jose</artifactId>
      <version>${cxf.version}</version>
      <exclusions>
        <exclusion>
          <groupId>org.glassfish.jaxb</groupId>
          <artifactId>jaxb-runtime</artifactId>
        </exclusion>
        <exclusion>
          <groupId>jakarta.xml.bind</groupId>
          <artifactId>jakarta.xml.bind-api</artifactId>
        </exclusion>
        <exclusion>
          <groupId>com.fasterxml.woodstox</groupId>
          <artifactId>woodstox-core</artifactId>
        </exclusion>
      </exclusions>
    </dependency>

    <dependency>
      <groupId>org.apache.httpcomponents</groupId>
      <artifactId>httpclient-cache</artifactId>
      <version>${http.commons.version}</version>
      <exclusions>
        <exclusion>
          <groupId>org.apache.httpcomponents</groupId>
          <artifactId>httpcore</artifactId>
        </exclusion>
      </exclusions>
    </dependency>
    <dependency>
      <!-- Replacement dependency for com.onelogin:java-saml (see above) -->
      <groupId>org.apache.santuario</groupId>
      <artifactId>xmlsec</artifactId>
      <version>4.0.1</version>
    </dependency>
    <dependency>
      <!-- Replacement for bcprov-jdk18on (see above)  -->
      <groupId>org.bouncycastle</groupId>
      <artifactId>bcpkix-jdk15on</artifactId>
    </dependency>
    <dependency>
      <!-- Replacement for bcprov-jdk18on (see above)  -->
      <groupId>org.bouncycastle</groupId>
      <artifactId>bcprov-jdk15on</artifactId>
    </dependency>

    <dependency>
      <groupId>org.elasticsearch.client</groupId>
      <artifactId>elasticsearch-rest-client</artifactId>
      <version>${elasticsearch.version}</version>
    </dependency>

    <dependency>
      <groupId>org.ldaptive</groupId>
      <artifactId>ldaptive</artifactId>
      <version>${ldaptive.version}</version>
      <exclusions>
        <exclusion>
          <groupId>commons-cli</groupId>
          <artifactId>commons-cli</artifactId>
        </exclusion>
        <exclusion>
          <groupId>org.slf4j</groupId>
          <artifactId>slf4j-api</artifactId>
        </exclusion>
        <exclusion>
          <groupId>io.netty</groupId>
          <artifactId>*</artifactId>
        </exclusion>
      </exclusions>
    </dependency>
    <dependency>
      <groupId>org.opensaml</groupId>
      <artifactId>opensaml-saml-impl</artifactId>
      <version>${opensaml.version}</version>
      <exclusions>
        <exclusion>
          <groupId>org.springframework</groupId>
          <artifactId>spring-jcl</artifactId>
        </exclusion>
        <exclusion>
          <groupId>commons-collections</groupId>
          <artifactId>commons-collections</artifactId>
        </exclusion>
        <exclusion>
          <groupId>org.apache.httpcomponents</groupId>
          <artifactId>httpclient</artifactId>
        </exclusion>
        <exclusion>
          <groupId>org.opensaml</groupId>
          <artifactId>opensaml-xmlsec-impl</artifactId>
        </exclusion>
        <exclusion>
          <!--  bcprov-jdk18on 1.73 is not compatible with the ES security manager. Thus, we include jdk15on below -->
          <groupId>org.bouncycastle</groupId>
          <artifactId>bcprov-jdk18on</artifactId>
        </exclusion>
        <exclusion>
          <!--  bcpkix-jdk18on< 1.73 is not compatible with the ES security manager. Thus, we include jdk15on below -->
          <groupId>org.bouncycastle</groupId>
          <artifactId>bcpkix-jdk18on</artifactId>
        </exclusion>
      </exclusions>
    </dependency>

    <dependency>
      <groupId>com.floragunn</groupId>
      <artifactId>dlic-search-guard-flx-security</artifactId>
      <scope>provided</scope>
    </dependency>
    <dependency>
      <groupId>com.floragunn</groupId>
      <artifactId>search-guard-flx-security</artifactId>
      <scope>provided</scope>
    </dependency>

    <dependency>
      <groupId>com.floragunn</groupId>
      <artifactId>search-guard-flx-security-legacy</artifactId>
      <scope>provided</scope>
    </dependency>

    <dependency>
      <groupId>com.floragunn</groupId>
      <artifactId>search-guard-flx-ssl</artifactId>
      <scope>provided</scope>
    </dependency>

    <dependency>
      <groupId>com.floragunn</groupId>
      <artifactId>search-guard-flx-support</artifactId>
      <scope>provided</scope>
    </dependency>

    <dependency>
      <groupId>io.jsonwebtoken</groupId>
      <artifactId>jjwt-impl</artifactId>
      <version>${jjwt.version}</version>
      <scope>runtime</scope>
    </dependency>

    <dependency>
      <groupId>org.wiremock</groupId>
      <artifactId>wiremock</artifactId>
      <scope>test</scope>
    </dependency>
    <dependency>
      <groupId>net.minidev</groupId>
      <artifactId>json-smart</artifactId>
      <version>2.5.0</version>
      <scope>test</scope>
    </dependency>
    <dependency>
      <groupId>com.floragunn</groupId>
      <artifactId>search-guard-flx-support</artifactId>
      <classifier>tests</classifier>
      <scope>test</scope>
    </dependency>

    <dependency>
      <groupId>com.fasterxml.jackson.core</groupId>
      <artifactId>jackson-databind</artifactId>
      <version>${jackson.version}</version>
      <scope>test</scope>
      <exclusions>
        <exclusion>
          <groupId>com.fasterxml.jackson.core</groupId>
          <artifactId>jackson-core</artifactId>
        </exclusion>
      </exclusions>
    </dependency>

    <dependency>
      <groupId>com.floragunn</groupId>
      <artifactId>dlic-search-guard-flx-dlsfls</artifactId>
      <scope>test</scope>
    </dependency>

    <dependency>
      <groupId>com.floragunn</groupId>
      <artifactId>dlic-search-guard-flx-dlsfls-legacy</artifactId>
      <scope>test</scope>
    </dependency>

    <dependency>
      <groupId>javax.servlet</groupId>
      <artifactId>servlet-api</artifactId>
      <version>2.5</version>
      <scope>test</scope>
    </dependency>

    <dependency>
      <groupId>org.mockito</groupId>
      <artifactId>mockito-core</artifactId>
      <version>5.10.0</version>
      <scope>test</scope>
    </dependency>

    <dependency>
      <groupId>com.floragunn</groupId>
      <artifactId>dlic-search-guard-flx-security</artifactId>
      <classifier>tests</classifier>
      <scope>test</scope>
    </dependency>

    <dependency>
      <groupId>com.floragunn</groupId>
      <artifactId>search-guard-flx-security</artifactId>
      <classifier>tests</classifier>
      <scope>test</scope>
    </dependency>

    <dependency>
      <groupId>com.floragunn</groupId>
      <artifactId>search-guard-flx-security-legacy</artifactId>
      <classifier>tests</classifier>
      <scope>test</scope>
    </dependency>

  </dependencies>
</project><|MERGE_RESOLUTION|>--- conflicted
+++ resolved
@@ -18,13 +18,8 @@
 
   <properties>
     <jjwt.version>0.10.5</jjwt.version>
-<<<<<<< HEAD
-    <ldaptive.version>2.2.0</ldaptive.version>
+    <ldaptive.version>2.3.0</ldaptive.version>
     <unboundid-ldapsdk.version>6.0.11</unboundid-ldapsdk.version>
-=======
-    <ldaptive.version>2.3.0</ldaptive.version>
-    <unboundid-ldapsdk.version>5.0.1</unboundid-ldapsdk.version>
->>>>>>> 8a66b64b
   </properties>
 
   <dependencies>
@@ -122,7 +117,7 @@
       <!-- Replacement dependency for com.onelogin:java-saml (see above) -->
       <groupId>org.apache.santuario</groupId>
       <artifactId>xmlsec</artifactId>
-      <version>4.0.1</version>
+      <version>2.3.4</version>
     </dependency>
     <dependency>
       <!-- Replacement for bcprov-jdk18on (see above)  -->
